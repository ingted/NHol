﻿(*

Copyright 1998 University of Cambridge
Copyright 1998-2007 John Harrison
Copyright 2013 Jack Pappas, Eric Taucher

Licensed under the Apache License, Version 2.0 (the "License");
you may not use this file except in compliance with the License.
You may obtain a copy of the License at

    http://www.apache.org/licenses/LICENSE-2.0

Unless required by applicable law or agreed to in writing, software
distributed under the License is distributed on an "AS IS" BASIS,
WITHOUT WARRANTIES OR CONDITIONS OF ANY KIND, either express or implied.
See the License for the specific language governing permissions and
limitations under the License.

*)

#if INTERACTIVE
#else
/// Finite Cartesian products.
module NHol.cart

open FSharp.Compatibility.OCaml
open FSharp.Compatibility.OCaml.Num

open NHol
open lib
open fusion
open fusion.Hol_kernel
open basics
open nets
open printer
open preterm
open parser
open equal
open bool
open drule
open tactics
open itab
open simp
open theorems
open ind_defs
open ``class``
open trivia
open canon
open meson
open quot
open pair
open nums
open recursion
open arith
open wf
open calc_num
open normalizer
open grobner
open ind_types
open lists
open realax
open calc_int
open realarith
open real
open calc_rat
open int
open sets
open iterate
#endif

(* ------------------------------------------------------------------------- *)
(* Association of a number with an indexing type.                            *)
(* ------------------------------------------------------------------------- *)
let dimindex = 
    new_definition
        (parse_term @"dimindex(s:A->bool) = if FINITE(:A) then CARD(:A) else 1")

let DIMINDEX_NONZERO = 
    prove((parse_term @"!s:A->bool. ~(dimindex(s) = 0)"), GEN_TAC
                                                         |> THEN 
                                                         <| REWRITE_TAC 
                                                                [dimindex]
                                                         |> THEN 
                                                         <| COND_CASES_TAC
                                                         |> THEN 
                                                         <| ASM_SIMP_TAC 
                                                                [CARD_EQ_0; 
                                                                 ARITH]
                                                         |> THEN <| SET_TAC [])

let DIMINDEX_GE_1 = 
    prove
        ((parse_term @"!s:A->bool. 1 <= dimindex(s)"), 
         REWRITE_TAC [ARITH_RULE(parse_term @"1 <= x <=> ~(x = 0)")
                      DIMINDEX_NONZERO])

let DIMINDEX_UNIV = 
    prove
        ((parse_term @"!s. dimindex(s:A->bool) = dimindex(:A)"), 
         REWRITE_TAC [dimindex])
let DIMINDEX_UNIQUE = 
    prove
        ((parse_term @"(:A) HAS_SIZE n ==> dimindex(:A) = n"), 
         MESON_TAC [dimindex; HAS_SIZE])

(* ------------------------------------------------------------------------- *)
(* An indexing type with that size, parametrized by base type.               *)
(* ------------------------------------------------------------------------- *)
let finite_image_tybij = 
    new_type_definition "finite_image" ("finite_index", "dest_finite_image") 
        (prove
             ((parse_term @"?x. x IN 1..dimindex(:A)"), 
              EXISTS_TAC(parse_term @"1")
              |> THEN <| REWRITE_TAC [IN_NUMSEG; LE_REFL; DIMINDEX_GE_1]))

let FINITE_IMAGE_IMAGE = 
    prove
        ((parse_term @"UNIV:(A)finite_image->bool = IMAGE finite_index (1..dimindex(:A))"), 
         REWRITE_TAC [EXTENSION; IN_UNIV; IN_IMAGE]
         |> THEN <| MESON_TAC [finite_image_tybij])

(* ------------------------------------------------------------------------- *)
(* Dimension of such a type, and indexing over it.                           *)
(* ------------------------------------------------------------------------- *)
let HAS_SIZE_FINITE_IMAGE = 
    prove
        ((parse_term @"!s. (UNIV:(A)finite_image->bool) HAS_SIZE dimindex(s:A->bool)"), 
         GEN_TAC
         |> THEN <| SIMP_TAC [FINITE_IMAGE_IMAGE]
         |> THEN <| MATCH_MP_TAC HAS_SIZE_IMAGE_INJ
         |> THEN <| ONCE_REWRITE_TAC [DIMINDEX_UNIV]
         |> THEN <| REWRITE_TAC [HAS_SIZE_NUMSEG_1]
         |> THEN <| MESON_TAC [finite_image_tybij])

let CARD_FINITE_IMAGE = 
    prove
        ((parse_term @"!s. CARD(UNIV:(A)finite_image->bool) = dimindex(s:A->bool)"), 
         MESON_TAC [HAS_SIZE_FINITE_IMAGE; HAS_SIZE])
let FINITE_FINITE_IMAGE = 
    prove
        ((parse_term @"FINITE(UNIV:(A)finite_image->bool)"), 
         MESON_TAC [HAS_SIZE_FINITE_IMAGE; HAS_SIZE])

let DIMINDEX_FINITE_IMAGE = 
    prove
        ((parse_term @"!s t. dimindex(s:(A)finite_image->bool) = dimindex(t:A->bool)"), 
         REPEAT GEN_TAC
         |> THEN <| GEN_REWRITE_TAC LAND_CONV [dimindex]
         |> THEN <| MP_TAC(ISPEC (parse_term @"t:A->bool") HAS_SIZE_FINITE_IMAGE)
         |> THEN <| SIMP_TAC [FINITE_FINITE_IMAGE; HAS_SIZE])

let FINITE_INDEX_WORKS = 
    prove((parse_term @"!i:(A)finite_image.
        ?!n. 1 <= n /\ n <= dimindex(:A) /\ (finite_index n = i)"),
        REWRITE_TAC [CONJ_ASSOC
                     GSYM IN_NUMSEG]
        |> THEN <| MESON_TAC [finite_image_tybij])

let FINITE_INDEX_INJ = prove((parse_term @"!i j. 1 <= i /\ i <= dimindex(:A) /\
         1 <= j /\ j <= dimindex(:A)
         ==> ((finite_index i :A finite_image = finite_index j) <=>
              (i = j))"), MESON_TAC [FINITE_INDEX_WORKS])

let FORALL_FINITE_INDEX = 
   prove((parse_term @"(!k:(N)finite_image. P k) =
   (!i. 1 <= i /\ i <= dimindex(:N) ==> P(finite_index i))"), MESON_TAC [FINITE_INDEX_WORKS])

(* ------------------------------------------------------------------------- *)
(* Hence finite Cartesian products, with indexing and lambdas.               *)
(* ------------------------------------------------------------------------- *)
let cart_tybij = 
    new_type_definition "cart" ("mk_cart", "dest_cart") 
        (prove((parse_term @"?f:(B)finite_image->A. T"), REWRITE_TAC []))

parse_as_infix("$", (25, "left"))

let finite_index = 
    new_definition(parse_term @"x$i = dest_cart x (finite_index i)")

let CART_EQ = 
    prove((parse_term @"!x:A^B y.
    (x = y) <=> !i. 1 <= i /\ i <= dimindex(:B) ==> (x$i = y$i)"), REPEAT GEN_TAC
    |> THEN <| REWRITE_TAC [finite_index
                            GSYM FORALL_FINITE_INDEX]
    |> THEN <| REWRITE_TAC [GSYM FUN_EQ_THM
                            ETA_AX]
    |> THEN <| MESON_TAC [cart_tybij])

parse_as_binder "lambda"

let lambda = new_definition(parse_term @"(lambda) g =
     @f:A^B. !i. 1 <= i /\ i <= dimindex(:B) ==> (f$i = g i)");;

let LAMBDA_BETA = 
    prove((parse_term @"!i. 1 <= i /\ i <= dimindex(:B)
       ==> (((lambda) g:A^B) $i = g i)"),
       REWRITE_TAC [lambda]
       |> THEN <| CONV_TAC SELECT_CONV
       |> THEN <| EXISTS_TAC(parse_term @"mk_cart(\k. g(@i. 1 <= i /\  i <= dimindex(:B) /\
                                (finite_index i = k))):A^B")
       |> THEN <| REWRITE_TAC [finite_index
                               REWRITE_RULE [] cart_tybij]
       |> THEN <| REPEAT STRIP_TAC
       |> THEN <| AP_TERM_TAC
       |> THEN <| MATCH_MP_TAC SELECT_UNIQUE
       |> THEN <| GEN_TAC
       |> THEN <| REWRITE_TAC []
       |> THEN <| ASM_MESON_TAC [FINITE_INDEX_INJ; DIMINDEX_FINITE_IMAGE])

let LAMBDA_UNIQUE = prove((parse_term @"!f:A^B g.
        (!i. 1 <= i /\ i <= dimindex(:B) ==> (f$i = g i)) <=>
        ((lambda) g = f)"), SIMP_TAC [CART_EQ; LAMBDA_BETA]
        |> THEN <| MESON_TAC [])
let LAMBDA_ETA = 
    prove
        ((parse_term @"!g. (lambda i. g$i) = g"), 
         REWRITE_TAC [CART_EQ; LAMBDA_BETA])

(* ------------------------------------------------------------------------- *)
(* For some purposes we can avoid side-conditions on the index.              *)
(* ------------------------------------------------------------------------- *)
let FINITE_INDEX_INRANGE = 
    prove
        ((parse_term @"!i. ?k. 1 <= k /\ k <= dimindex(:N) /\ !x:A^N. x$i = x$k"), 
         REWRITE_TAC [finite_index]
         |> THEN <| MESON_TAC [FINITE_INDEX_WORKS])

let FINITE_INDEX_INRANGE_2 = 
    prove
        ((parse_term @"!i. ?k. 1 <= k /\ k <= dimindex(:N) /\
           (!x:A^N. x$i = x$k) /\ (!y:B^N. y$i = y$k)"), 
         REWRITE_TAC [finite_index]
         |> THEN <| MESON_TAC [FINITE_INDEX_WORKS])

let CART_EQ_FULL = 
    prove
        ((parse_term @"!x y:A^N. x = y <=> !i. x$i = y$i"), 
         REPEAT GEN_TAC
         |> THEN <| EQ_TAC
         |> THEN <| SIMP_TAC []
         |> THEN <| SIMP_TAC [CART_EQ])

(* ------------------------------------------------------------------------- *)
(* We need a non-standard sum to "paste" together Cartesian products.        *)
(* ------------------------------------------------------------------------- *)
let finite_sum_tybij = 
    let th = 
        prove
            ((parse_term @"?x. x IN 1..(dimindex(:A) + dimindex(:B))"), 
             EXISTS_TAC(parse_term @"1")
             |> THEN 
             <| SIMP_TAC [IN_NUMSEG
                          LE_REFL
                          DIMINDEX_GE_1
                          ARITH_RULE(parse_term @"1 <= a ==> 1 <= a + b")])
    new_type_definition "finite_sum" ("mk_finite_sum", "dest_finite_sum") th

let pastecart = new_definition(parse_term @"(pastecart:A^M->A^N->A^(M,N)finite_sum) f g =
        lambda i. if i <= dimindex(:M) then f$i
                  else g$(i - dimindex(:M))");;

let fstcart = 
    new_definition
        (parse_term @"(fstcart:A^(M,N)finite_sum->A^M) f = lambda i. f$i")
let sndcart = new_definition(parse_term @"(sndcart:A^(M,N)finite_sum->A^N) f =
        lambda i. f$(i + dimindex(:M))");;

let FINITE_SUM_IMAGE = 
    prove((parse_term @"UNIV:(A,B)finite_sum->bool =
       IMAGE mk_finite_sum (1..(dimindex(:A)+dimindex(:B)))"), REWRITE_TAC [EXTENSION; IN_UNIV; IN_IMAGE]
       |> THEN <| MESON_TAC [finite_sum_tybij])

let DIMINDEX_HAS_SIZE_FINITE_SUM = 
    prove
        ((parse_term @"(UNIV:(M,N)finite_sum->bool) HAS_SIZE (dimindex(:M) + dimindex(:N))"), 
         SIMP_TAC [FINITE_SUM_IMAGE]
         |> THEN <| MATCH_MP_TAC HAS_SIZE_IMAGE_INJ
         |> THEN <| ONCE_REWRITE_TAC [DIMINDEX_UNIV]
         |> THEN <| REWRITE_TAC [HAS_SIZE_NUMSEG_1]
         |> THEN <| MESON_TAC [finite_sum_tybij])

let DIMINDEX_FINITE_SUM = 
    prove
        ((parse_term @"dimindex(:(M,N)finite_sum) = dimindex(:M) + dimindex(:N)"), 
         GEN_REWRITE_TAC LAND_CONV [dimindex]
         |> THEN 
         <| REWRITE_TAC [REWRITE_RULE [HAS_SIZE] DIMINDEX_HAS_SIZE_FINITE_SUM])

let FSTCART_PASTECART = 
    prove
        ((parse_term @"!x y. fstcart(pastecart (x:A^M) (y:A^N)) = x"), 
         SIMP_TAC [pastecart
                   fstcart
                   CART_EQ
                   LAMBDA_BETA
                   DIMINDEX_FINITE_SUM
                   ARITH_RULE(parse_term @"a <= b ==> a <= b + c")])

let SNDCART_PASTECART = 
    prove
        ((parse_term @"!x y. sndcart(pastecart (x:A^M) (y:A^N)) = y"), 
         SIMP_TAC [pastecart; sndcart; CART_EQ; LAMBDA_BETA]
         |> THEN <| REPEAT STRIP_TAC
         |> THEN 
         <| W
                (fun (_, w) -> 
                    MP_TAC(PART_MATCH (lhs << rand) LAMBDA_BETA (lhand w)))
         |> THEN <| ANTS_TAC
         |> THENL 
         <| [REWRITE_TAC [DIMINDEX_FINITE_SUM]
             |> THEN 
             <| MATCH_MP_TAC
                    (ARITH_RULE
                         (parse_term @"1 <= i /\ i <= b ==> 1 <= i + a /\ i + a <= a + b"))
             |> THEN <| ASM_REWRITE_TAC []
             DISCH_THEN SUBST1_TAC
             |> THEN <| REWRITE_TAC []
             |> THEN 
             <| ASM_SIMP_TAC [ADD_SUB
                              ARITH_RULE(parse_term @"1 <= i ==> ~(i + a <= a)")]])

let PASTECART_FST_SND = 
    prove
        ((parse_term @"!z. pastecart (fstcart z) (sndcart z) = z"), 
         SIMP_TAC [pastecart; fstcart; sndcart; CART_EQ; LAMBDA_BETA]
         |> THEN <| REPEAT GEN_TAC
         |> THEN <| COND_CASES_TAC
         |> THEN <| ASM_REWRITE_TAC []
         |> THEN 
         <| ASM_SIMP_TAC 
                [DIMINDEX_FINITE_SUM
                 LAMBDA_BETA
                 ARITH_RULE(parse_term @"i <= a + b ==> i - a <= b")
                 ARITH_RULE(parse_term @"~(i <= a) ==> 1 <= i - a")
                 ARITH_RULE(parse_term @"~(i <= a) ==> ((i - a) + a = i)")])

let PASTECART_EQ = 
    prove
        ((parse_term @"!x y. (x = y) <=> (fstcart x = fstcart y) /\ (sndcart x = sndcart y)"), 
         MESON_TAC [PASTECART_FST_SND])
let FORALL_PASTECART = 
    prove
        ((parse_term @"(!p. P p) <=> !x y. P (pastecart x y)"), 
         MESON_TAC [PASTECART_FST_SND; FSTCART_PASTECART; SNDCART_PASTECART])
let EXISTS_PASTECART = 
    prove
        ((parse_term @"(?p. P p) <=> ?x y. P (pastecart x y)"), 
         MESON_TAC [PASTECART_FST_SND; FSTCART_PASTECART; SNDCART_PASTECART])
let PASTECART_INJ = 
    prove
        ((parse_term @"!x:real^M y:real^N w z. pastecart x y = pastecart w z <=> x = w /\ y = z"), 
         REWRITE_TAC [PASTECART_EQ; FSTCART_PASTECART; SNDCART_PASTECART])

(* ------------------------------------------------------------------------- *)
(* Automatically define a type of size n.                                    *)
(* ------------------------------------------------------------------------- *)
/// Defines a new type of a specified finite size.
let define_finite_type = 
    let lemma_pre = 
        prove((parse_term @"~(n = 0) ==> ?x. x IN 1..n"), DISCH_TAC
                                                         |> THEN 
                                                         <| EXISTS_TAC
                                                                (parse_term @"1")
                                                         |> THEN 
                                                         <| REWRITE_TAC 
                                                                [IN_NUMSEG]
                                                         |> THEN 
                                                         <| POP_ASSUM MP_TAC
                                                         |> THEN <| ARITH_TAC)
    let lemma_post = 
        prove((parse_term @"(!a:A. mk(dest a) = a) /\ (!r. r IN 1..n <=> dest(mk r) = r)
     ==> (:A) HAS_SIZE n"), REPEAT STRIP_TAC
     |> THEN <| SUBGOAL_THEN (parse_term @"(:A) = IMAGE mk (1..n)") SUBST1_TAC
     |> THENL <| [REWRITE_TAC [EXTENSION; IN_IMAGE; IN_UNIV]
                  MATCH_MP_TAC HAS_SIZE_IMAGE_INJ]
     |> THEN <| ASM_MESON_TAC [HAS_SIZE_NUMSEG_1])
    let POST_RULE = MATCH_MP lemma_post
    let n_tm = (parse_term @"n:num")
    fun n -> 
        let ns = string n
        let ns' = "auto_define_finite_type_" + ns
        let th0 = INST [mk_small_numeral n, n_tm] lemma_pre
        let th1 = MP th0 (EQF_ELIM(NUM_EQ_CONV(rand(lhand(concl th0)))))
        POST_RULE(new_type_definition ns ("mk_" + ns', "dest_" + ns') th1)

(* ------------------------------------------------------------------------- *)
(* Predefine the cases 2 and 3, which are useful for real^2 and real^3.      *)
(* ------------------------------------------------------------------------- *)
let HAS_SIZE_1 = 
    prove
        ((parse_term @"(:1) HAS_SIZE 1"), 
         SUBGOAL_THEN (parse_term @"(:1) = {one}") SUBST1_TAC
         |> THENL 
         <| [REWRITE_TAC [EXTENSION; IN_UNIV; IN_SING]
             |> THEN <| MESON_TAC [one]
             SIMP_TAC 
                 [NOT_IN_EMPTY; HAS_SIZE; FINITE_RULES; CARD_CLAUSES; ARITH]])

let HAS_SIZE_2 = define_finite_type 2
let HAS_SIZE_3 = define_finite_type 3
let DIMINDEX_1 = MATCH_MP DIMINDEX_UNIQUE HAS_SIZE_1
let DIMINDEX_2 = MATCH_MP DIMINDEX_UNIQUE HAS_SIZE_2
let DIMINDEX_3 = MATCH_MP DIMINDEX_UNIQUE HAS_SIZE_3

(* ------------------------------------------------------------------------- *)
(* Finiteness lemma.                                                         *)
(* ------------------------------------------------------------------------- *)
let FINITE_CART = 
    prove
        ((parse_term @"!P. (!i. 1 <= i /\ i <= dimindex(:N) ==> FINITE {x | P i x})
       ==> FINITE {v:A^N | !i. 1 <= i /\ i <= dimindex(:N) ==> P i (v$i)}"),
         GEN_TAC
         |> THEN <| DISCH_TAC
         |> THEN <| SUBGOAL_THEN (parse_term @"!n. n <= dimindex(:N)
        ==> FINITE {v:A^N | (!i. 1 <= i /\ i <= dimindex(:N) /\ i <= n
                                 ==> P i (v$i)) /\
                            (!i. 1 <= i /\ i <= dimindex(:N) /\ n < i
                                 ==> v$i = @x. F)}")
                                 (MP_TAC << SPEC(parse_term @"dimindex(:N)"))
         |> THEN <| REWRITE_TAC [LE_REFL; LET_ANTISYM]
         |> THEN <| INDUCT_TAC
         |> THENL <| 
           [REWRITE_TAC [ARITH_RULE (parse_term @"1 <= i /\ i <= n /\ i <= 0 <=> F")] |> THEN <| 
<<<<<<< HEAD
            SIMP_TAC [ARITH_RULE (parse_term  "1 <= i /\ i <= n /\ 0 < i <=> 1 <= i /\ i <= n")] |> THEN <| 
=======
            SIMP_TAC [ARITH_RULE (parse_term @"1 <= i /\ i <= n /\ 0 < i <=> 1 <= i /\ i <= n")] |> THEN <| 
>>>>>>> 0cb87c47
            SUBGOAL_THEN (parse_term @"{v | !i. 1 <= i /\ i <= dimindex (:N) ==> v$i = (@x. F)} = {(lambda i. @x. F):A^N}")
              (fun th -> SIMP_TAC [FINITE_RULES; th]) |> THEN <| 
             SIMP_TAC [EXTENSION; IN_SING; IN_ELIM_THM; CART_EQ; LAMBDA_BETA] 
            ALL_TAC]
         |> THEN <| DISCH_TAC
         |> THEN <| MATCH_MP_TAC FINITE_SUBSET
         |> THEN <| EXISTS_TAC(parse_term @"IMAGE (\(x:A,v:A^N). (lambda i. if i = SUC n then x else v$i):A^N)
          {x,v | x IN {x:A | P (SUC n) x} /\
                 v IN {v:A^N | (!i. 1 <= i /\ i <= dimindex(:N) /\ i <= n
                                ==> P i (v$i)) /\
                           (!i. 1 <= i /\ i <= dimindex (:N) /\ n < i
                                ==> v$i = (@x. F))}}")
         |> THEN <| CONJ_TAC
         |> THENL <| [MATCH_MP_TAC FINITE_IMAGE
                      |> THEN 
                      <| ASM_SIMP_TAC 
                             [FINITE_PRODUCT
                              ARITH_RULE(parse_term @"1 <= SUC n")
                              ARITH_RULE(parse_term @"SUC n <= m ==> n <= m")]
                      ALL_TAC]
         |> THEN 
         <| REWRITE_TAC [SUBSET; IN_IMAGE; IN_ELIM_PAIR_THM; EXISTS_PAIR_THM]
         |> THEN <| X_GEN_TAC(parse_term @"v:A^N")
         |> THEN <| REWRITE_TAC [IN_ELIM_THM]
         |> THEN <| STRIP_TAC
         |> THEN <| EXISTS_TAC(parse_term @"(v:A^N)$(SUC n)")
         |> THEN 
         <| EXISTS_TAC
                (parse_term @"(lambda i. if i = SUC n then @x. F else (v:A^N)$i):A^N")
         |> THEN <| SIMP_TAC [CART_EQ
                              LAMBDA_BETA
                              ARITH_RULE(parse_term @"i <= n ==> ~(i = SUC n)")]
         |> THEN 
         <| ASM_MESON_TAC 
                [LE
                 ARITH_RULE(parse_term @"1 <= SUC n")
                 ARITH_RULE(parse_term @"n < i /\ ~(i = SUC n) ==> SUC n < i")])

(* ------------------------------------------------------------------------- *)
(* More cardinality results for whole universe.                              *)
(* ------------------------------------------------------------------------- *)
let HAS_SIZE_CART_UNIV = 
    prove
        ((parse_term @"!m. (:A) HAS_SIZE m ==> (:A^N) HAS_SIZE m EXP (dimindex(:N))"), 
         REPEAT STRIP_TAC
         |> THEN 
         <| SUBGOAL_THEN 
                (parse_term @"(:(N)finite_image->A) HAS_SIZE m EXP (dimindex(:N))") 
                MP_TAC
         |> THENL <| [ASM_SIMP_TAC 
                          [HAS_SIZE_FUNSPACE_UNIV; HAS_SIZE_FINITE_IMAGE]
                      DISCH_THEN
                          (MP_TAC 
                           << ISPEC
                                  (parse_term @"mk_cart:((N)finite_image->A)->A^N") 
                           << MATCH_MP
                                  (REWRITE_RULE [IMP_CONJ_ALT] 
                                       HAS_SIZE_IMAGE_INJ))
                      |> THEN <| REWRITE_TAC [IN_UNIV]
                      |> THEN <| ANTS_TAC
                      |> THENL <| [MESON_TAC [cart_tybij]
                                   MATCH_MP_TAC EQ_IMP]
                      |> THEN <| AP_THM_TAC
                      |> THEN <| AP_TERM_TAC
                      |> THEN <| MATCH_MP_TAC SURJECTIVE_IMAGE_EQ
                      |> THEN <| REWRITE_TAC [IN_UNIV]
                      |> THEN <| MESON_TAC [cart_tybij]])

let CARD_CART_UNIV = 
    prove
        ((parse_term @"FINITE(:A) ==> CARD(:A^N) = CARD(:A) EXP dimindex(:N)"), 
         MESON_TAC [HAS_SIZE_CART_UNIV; HAS_SIZE])
let FINITE_CART_UNIV = 
    prove
        ((parse_term @"FINITE(:A) ==> FINITE(:A^N)"), 
         MESON_TAC [HAS_SIZE_CART_UNIV; HAS_SIZE])

(* ------------------------------------------------------------------------- *)
(* Explicit construction of a vector from a list of components.              *)
(* ------------------------------------------------------------------------- *)
let vector = 
    new_definition(parse_term @"(vector l):A^N = lambda i. EL (i - 1) l")

(* ------------------------------------------------------------------------- *)
(* Convenient set membership elimination theorem.                            *)
(* ------------------------------------------------------------------------- *)
let IN_ELIM_PASTECART_THM = 
    prove
        ((parse_term @"!P a b. pastecart a b IN {pastecart x y | P x y} <=> P a b"), 
         REWRITE_TAC 
             [IN_ELIM_THM; PASTECART_EQ; FSTCART_PASTECART; SNDCART_PASTECART]
         |> THEN <| MESON_TAC [])

parse_as_infix("PCROSS", (22, "right"))

(* ------------------------------------------------------------------------- *)
(* Variant of product types using pasting of vectors.                        *)
(* ------------------------------------------------------------------------- *)
let PCROSS = 
    new_definition
        (parse_term @"s PCROSS t = {pastecart (x:A^M) (y:A^N) | x IN s /\ y IN t}")

let FORALL_IN_PCROSS = prove((parse_term @"(!z. z IN s PCROSS t ==> P z) <=>
   (!x y. x IN s /\ y IN t ==> P(pastecart x y))"), REWRITE_TAC [PCROSS; FORALL_IN_GSPEC])
let EXISTS_IN_PCROSS = prove((parse_term @"(?z. z IN s PCROSS t /\ P z) <=>
   (?x y. x IN s /\ y IN t /\ P(pastecart x y))"), REWRITE_TAC [PCROSS; EXISTS_IN_GSPEC; CONJ_ASSOC])
let PASTECART_IN_PCROSS = 
    prove
        ((parse_term @"!s t x y. (pastecart x y) IN (s PCROSS t) <=> x IN s /\ y IN t"), 
         REWRITE_TAC [PCROSS; IN_ELIM_PASTECART_THM])
let PCROSS_EQ_EMPTY = 
    prove
        ((parse_term @"!s t. s PCROSS t = {} <=> s = {} \/ t = {}"), 
         REWRITE_TAC [PCROSS]
         |> THEN <| SET_TAC [])
let PCROSS_EMPTY = 
    prove
        ((parse_term @"(!s. s PCROSS {} = {}) /\ (!t. {} PCROSS t = {})"), 
         REWRITE_TAC [PCROSS_EQ_EMPTY])
let SUBSET_PCROSS = prove((parse_term @"!s t s' t'. s PCROSS t SUBSET s' PCROSS t' <=>
                s = {} \/ t = {} \/ s SUBSET s' /\ t SUBSET t'"), SIMP_TAC [PCROSS; EXTENSION; IN_ELIM_PASTECART_THM; SUBSET; 
                     FORALL_PASTECART; PASTECART_IN_PCROSS; NOT_IN_EMPTY]
                |> THEN <| MESON_TAC [])
let PCROSS_MONO = 
    prove
        ((parse_term @"!s t s' t'. s SUBSET s' /\ t SUBSET t' ==> s PCROSS t SUBSET s' PCROSS t'"), 
         SIMP_TAC [SUBSET_PCROSS])

let PCROSS_EQ = 
    prove((parse_term @"!s s':real^M->bool t t':real^N->bool.
        s PCROSS t = s' PCROSS t' <=>
        (s = {} \/ t = {}) /\ (s' = {} \/ t' = {}) \/ s = s' /\ t = t'"),
        REWRITE_TAC [GSYM SUBSET_ANTISYM_EQ
                     SUBSET_PCROSS]
        |> THEN <| SET_TAC [])

let UNIV_PCROSS_UNIV = 
    prove
        ((parse_term @"(:A^M) PCROSS (:A^N) = (:A^(M,N)finite_sum)"), 
         REWRITE_TAC [EXTENSION; FORALL_PASTECART; PASTECART_IN_PCROSS; IN_UNIV])

let HAS_SIZE_PCROSS = 
    prove
        ((parse_term @"!(s:A^M->bool) (t:A^N->bool) m n.
        s HAS_SIZE m /\ t HAS_SIZE n ==> (s PCROSS t) HAS_SIZE (m * n)"),
         REPEAT GEN_TAC
         |> THEN <| DISCH_TAC
         |> THEN <| FIRST_ASSUM(MP_TAC << MATCH_MP HAS_SIZE_PRODUCT)
         |> THEN <| MATCH_MP_TAC EQ_IMP
         |> THEN <| SPEC_TAC((parse_term @"m * n:num"), (parse_term @"k:num"))
         |> THEN <| MATCH_MP_TAC BIJECTIONS_HAS_SIZE_EQ
         |> THEN <| EXISTS_TAC(parse_term @"\(x:A^M,y:A^N). pastecart x y")
         |> THEN 
         <| EXISTS_TAC(parse_term @"\z:A^(M,N)finite_sum. fstcart z,sndcart z")
         |> THEN <| REWRITE_TAC [FORALL_IN_GSPEC; PASTECART_IN_PCROSS]
         |> THEN <| REWRITE_TAC [IN_ELIM_PAIR_THM; PASTECART_FST_SND]
         |> THEN 
         <| REWRITE_TAC [FORALL_IN_PCROSS; FSTCART_PASTECART; SNDCART_PASTECART])

let FINITE_PCROSS = prove((parse_term @"!(s:A^M->bool) (t:A^N->bool).
        FINITE s /\ FINITE t ==> FINITE(s PCROSS t)"), MESON_TAC [REWRITE_RULE [HAS_SIZE] HAS_SIZE_PCROSS])

let FINITE_PCROSS_EQ = 
    prove((parse_term @"!(s:A^M->bool) (t:A^N->bool).
        FINITE(s PCROSS t) <=> s = {} \/ t = {} \/ FINITE s /\ FINITE t"),
        REPEAT GEN_TAC
        |> THEN <| MAP_EVERY ASM_CASES_TAC [(parse_term @"s:A^M->bool = {}")
                                            (parse_term @"t:A^N->bool = {}")]
        |> THEN <| ASM_REWRITE_TAC [PCROSS_EMPTY; FINITE_EMPTY]
        |> THEN <| EQ_TAC
        |> THEN <| SIMP_TAC [FINITE_PCROSS]
        |> THEN <| REPEAT STRIP_TAC
        |> THEN <| MATCH_MP_TAC FINITE_SUBSET
        |> THENL 
        <| [EXISTS_TAC
                (parse_term @"IMAGE fstcart ((s PCROSS t):A^(M,N)finite_sum->bool)")
            EXISTS_TAC
                (parse_term @"IMAGE sndcart ((s PCROSS t):A^(M,N)finite_sum->bool)")]
        |> THEN 
        <| ASM_SIMP_TAC [FINITE_IMAGE; SUBSET; IN_IMAGE; EXISTS_PASTECART]
        |> THEN 
        <| REWRITE_TAC 
               [PASTECART_IN_PCROSS; FSTCART_PASTECART; SNDCART_PASTECART]
        |> THEN <| ASM SET_TAC [])

let IMAGE_FSTCART_PCROSS = 
    prove((parse_term @"!s:real^M->bool t:real^N->bool.
        IMAGE fstcart (s PCROSS t) = if t = {} then {} else s"),
        REPEAT GEN_TAC
        |> THEN <| COND_CASES_TAC
        |> THEN <| ASM_REWRITE_TAC [PCROSS_EMPTY; IMAGE_CLAUSES]
        |> THEN <| REWRITE_TAC [EXTENSION; IN_IMAGE]
        |> THEN <| ONCE_REWRITE_TAC [CONJ_SYM]
        |> THEN <| REWRITE_TAC [EXISTS_IN_PCROSS; FSTCART_PASTECART]
        |> THEN <| ASM SET_TAC [])

let IMAGE_SNDCART_PCROSS = 
    prove((parse_term @"!s:real^M->bool t:real^N->bool.
        IMAGE sndcart (s PCROSS t) = if s = {} then {} else t"),
        REPEAT GEN_TAC
        |> THEN <| COND_CASES_TAC
        |> THEN <| ASM_REWRITE_TAC [PCROSS_EMPTY; IMAGE_CLAUSES]
        |> THEN <| REWRITE_TAC [EXTENSION; IN_IMAGE]
        |> THEN <| ONCE_REWRITE_TAC [CONJ_SYM]
        |> THEN <| REWRITE_TAC [EXISTS_IN_PCROSS; SNDCART_PASTECART]
        |> THEN <| ASM SET_TAC [])<|MERGE_RESOLUTION|>--- conflicted
+++ resolved
@@ -421,11 +421,7 @@
          |> THEN <| INDUCT_TAC
          |> THENL <| 
            [REWRITE_TAC [ARITH_RULE (parse_term @"1 <= i /\ i <= n /\ i <= 0 <=> F")] |> THEN <| 
-<<<<<<< HEAD
-            SIMP_TAC [ARITH_RULE (parse_term  "1 <= i /\ i <= n /\ 0 < i <=> 1 <= i /\ i <= n")] |> THEN <| 
-=======
             SIMP_TAC [ARITH_RULE (parse_term @"1 <= i /\ i <= n /\ 0 < i <=> 1 <= i /\ i <= n")] |> THEN <| 
->>>>>>> 0cb87c47
             SUBGOAL_THEN (parse_term @"{v | !i. 1 <= i /\ i <= dimindex (:N) ==> v$i = (@x. F)} = {(lambda i. @x. F):A^N}")
               (fun th -> SIMP_TAC [FINITE_RULES; th]) |> THEN <| 
              SIMP_TAC [EXTENSION; IN_SING; IN_ELIM_THM; CART_EQ; LAMBDA_BETA] 

﻿(*

Copyright 1998 University of Cambridge
Copyright 1998-2007 John Harrison
Copyright 2013 Jack Pappas, Anh-Dung Phan, Eric Taucher, Domenico Masini

Licensed under the Apache License, Version 2.0 (the "License");
you may not use this file except in compliance with the License.
You may obtain a copy of the License at

    http://www.apache.org/licenses/LICENSE-2.0

Unless required by applicable law or agreed to in writing, software
distributed under the License is distributed on an "AS IS" BASIS,
WITHOUT WARRANTIES OR CONDITIONS OF ANY KIND, either express or implied.
See the License for the specific language governing permissions and
limitations under the License.

*)

#if USE
open System

open FSharp.Compatibility.OCaml
open FSharp.Compatibility.OCaml.Num

open ExtCore.Control
open ExtCore.Control.Collections
#else
/// Various useful general library functions.
module NHol.lib

open System

open FSharp.Compatibility.OCaml
open FSharp.Compatibility.OCaml.Num
<<<<<<< HEAD
=======

open NHol
open system
#endif
>>>>>>> 096a6408

open ExtCore.Control
open ExtCore.Control.Collections

#endif

//
type Protected<'T> = Choice<'T, exn>

// The exception fired by failwith is used as a control flow.
// KeyNotFoundException is not recognized in many cases, so we have to use redefine Failure for compatibility.
// Using exception as a control flow should be eliminated in the future.
let (|Failure|_|)(exn : exn) = 
    match exn with
    | :? System.Collections.Generic.KeyNotFoundException -> Some exn.Message
    | :? System.ArgumentException -> Some exn.Message
    | Microsoft.FSharp.Core.Operators.Failure s -> Some s
    | _ -> None

/// Creates a Failure exception with the specified message and the given exception
/// as the Failure's InnerException.
let inline nestedFailure innerException message =
    exn (message, innerException)

/// Like failwith, but nests the specified exception within the failure exception.
let inline nestedFailwith innerException message =
    raise <| nestedFailure innerException message

(* ------------------------------------------------------------------------- *)
(* Some ExtCore-related functions used within NHol.                          *)
(* ------------------------------------------------------------------------- *)

/// Fail with empty string.
let inline fail () : 'T = failwith ""

// Follow the naming convention of ExtCore
[<RequireQualifiedAccess>]
module Choice =
    (* These functions are generally useful, and may be moved into ExtCore in the future. *)
    
    /// Composes two functions designed for use with the 'choice' workflow.
    /// This function is analagous to the F# (>>) operator.
    // NOTE : This function has been added to ExtCore for the 0.8.33 release.
    let compose (f : 'T -> Choice<'U, 'Error>) (g : 'U -> Choice<'V, 'Error>) =
        f >> (Choice.bind g)

    /// Composes two functions designed for use with the 'choice' workflow.
    /// This function is analagous to the F# (<<) operator.
    // NOTE : This function has been added to ExtCore for the 0.8.33 release.
    let composeBack (f : 'U -> Choice<'V, 'Error>) (g : 'T -> Choice<'U, 'Error>) =
        g >> (Choice.bind f)


    module List =
        /// <summary>Applies a function to each element of the collection, threading an accumulator argument
        /// through the computation. If the input function is <c>f</c> and the elements are <c>i0...iN</c> then computes 
        /// <c>f i0 (...(f iN-1 iN))</c>.
        /// </summary>
        /// <remarks>Raises <c>System.ArgumentException</c> if <c>list</c> is empty</remarks>
        /// <param name="reduction">The function to reduce two list elements to a single element.</param>
        /// <param name="list">The input list.</param>
        /// <exception cref="System.ArgumentException">Thrown when the list is empty.</exception>
        /// <returns>The final reduced value.</returns>
        // NOTE : This function has been added to ExtCore for the 0.8.33 release.
        [<CompiledName("ReduceBack")>]
        let reduceBack (reduction : 'T -> 'T -> Choice<'T, 'Error>) (list : 'T list) =
            // Preconditions
            checkNonNull "list" list

            // Extract the first element in the list then fold over the tail, using the first element
            // as the initial state value. If the list contains only one element, we return immediately.
            // NOTE : In order to reduce _backwards_ over the list, we reverse the list before calling fold.
            match List.rev list with
            | [] ->
                invalidArg "list" "The input list was empty."
            | [x] ->
                Choice1Of2 x
            | hd :: tl ->
                Choice.List.fold reduction hd tl

        /// Applies a destructor in right-associative mode a specified number of times.
        let rec nsplit dest clist x = 
            choice {
                if clist = [] then 
                    return [], x
                else 
                    let! l, r = dest x
                    let! ll, y = nsplit dest (List.tail clist) r
                    return l :: ll, y
            }

    /// If BUGGY directive is defined, an exception could be raised
    /// Otherwise, we just ignore the choice value
    let inline ignoreOrRaise value : unit =
#if BUGGY
       ExtCore.Choice.bindOrRaise value
#else
        ignore value
#endif        

    (* These functions are specific to this project, and so probably won't be included in ExtCore. *)

    // Instead of using the Choice.get available in ExtCore, we redefine it here
    // as an alias for ExtCore.Choice.bindOrRaise, so we'll get more information when
    // an error occurs.
    let inline get (value : Choice<'T, exn>) =
        ExtCore.Choice.bindOrRaise value

    // The Choice.failwith in ExtCore returns the error string as-is, instead of wrapping it in an exception.
    // We could modify NHol to work the same way, we'd just need to use the Choice.bindOrFail function at the call sites.
    let inline failwith msg : Choice<'T, exn> =
        Choice2Of2 <| exn msg

    let inline nestedFailwith innerException message : Choice<'T, exn> =
        Choice2Of2 <| nestedFailure innerException message

    let inline fail () : Choice<'T, exn> =
        failwith ""

    let inline failwithPair s =
        (failwith s, failwith s)

    let inline nestedFailwithPair innerException message =
        (nestedFailwith innerException message, nestedFailwith innerException message)

    let inline pair (x, y) =
        (Choice1Of2 x, Choice1Of2 y)

    // NOTE : This is slightly different than the Choice.attempt from ExtCore --
    // this one only catches exceptions which match the Failure pattern.
    let attempt f : Choice<'T, exn> = 
        try
            Choice1Of2 <| f()
        with Failure _ as e ->
            Choice2Of2 e

    let attemptNested f : Choice<'T, exn> = 
        try
            f ()
        with Failure _ as e ->
            Choice2Of2 e

    let fill defaultResult (value : Choice<'T, 'Error>) =
        match value with
        | Choice1Of2 result ->
            result
        | Choice2Of2 _ ->
            defaultResult

    let getOrFailure2 msg (value : Choice<Choice<'T, exn> * Choice<'U, exn>, exn>) =
        match value with
        | Choice1Of2 (result1, result2) ->
            (result1, result2)
        | Choice2Of2 e ->
            (nestedFailwith e msg, nestedFailwith e msg) 

    let getOrFailure3 msg (value : Choice<Choice<'T, exn> * Choice<'U, exn> * Choice<'V, exn>, exn>) =
        match value with
        | Choice1Of2 (result1, result2, result3) ->
            (result1, result2, result3)
        | Choice2Of2 e ->
            (nestedFailwith e msg, nestedFailwith e msg, nestedFailwith e msg) 

    /// Applies the specified binding function to a choice value representing an error value
    /// (Choice2Of2). If the choice value represents a result value (Choice1Of2), the result value
    /// is passed through without modification.
    let bindError (binding : 'Error -> Choice<'T, _>) value =
        match value with
        | Choice1Of2 result ->
            Choice1Of2 result
        | Choice2Of2 error ->
            // NOTE: until we normalize all uses of bindError, we will categorize error patterns here
            match error with
            | Failure _ ->
                binding error
            | _ -> Choice2Of2 error

    /// Iterates a function a fixed number of times.
    /// The iteration will be short-circuited if/when the function returns an error.
    let rec funpow n f x =
        choice {
        if n < 1 then
            return x
        else
            let! next_x = f x
            return! funpow (n - 1) f next_x
        }


(* ------------------------------------------------------------------------- *)
(* Functions needed for OCaml compatibility. These augment or supercede      *)
(* the functionality of the FSharp.Compatibility.OCaml library. Some of      *)
(* these may be included in a future release of FSharp.Compatibility.OCaml.  *)
(* ------------------------------------------------------------------------- *)

module Ratio =
    open System.Diagnostics
    open FSharp.Compatibility.OCaml
    open FSharp.Compatibility.OCaml.Num

    let inline numerator_ratio(r : Ratio.ratio) = r.Numerator
    let inline denominator_ratio(r : Ratio.ratio) = r.Denominator

    //
    let [<Literal>] private normalize_ratio_warning =
        "Ratio.normalize_ratio does not actually normalize the value \
         (the functionality has not yet been implemented), so other functions \
         which rely on that invariant will not work properly."

    // NOTE : not sure what kind of normalization should be done here
    // TODO : Implement this function correctly in the next version of
    // FSharp.Compatibility.OCaml, then upgrade to that version ASAP.
    [<Experimental(normalize_ratio_warning)>]
    let normalize_ratio x =
        Debug.Write "Warning: "
        Debug.WriteLine normalize_ratio_warning
        x


(* ------------------------------------------------------------------------- *)
(* NHol-specific helper functions which don't belong in ExtCore or           *)
(* FSharp.Compatibility.OCaml.                                               *)
(* ------------------------------------------------------------------------- *)

module Option =
    /// Gets the value associated with an option; if the option is None,
    /// fails with the specified error message.
    let getOrFailWith msg (value : 'T option) =
        match value with
        | Some x -> x
        | None -> failwith msg

    let toChoiceWithError msg (value : 'T option) =
        match value with
        | Some v -> Choice.result v
        | None -> Choice.failwith msg


(* ------------------------------------------------------------------------- *)
(* Combinators.                                                              *)
(* ------------------------------------------------------------------------- *)

(* OPTIMIZE :   The functions below should (probably) all be inlined; alternatively,
                some can be replaced (used as aliases for) F# intrinsic functions. *)
let curry f x y = f(x, y)
let uncurry f (x, y) = f x y
let I x = x
let K x y = x
let C f x y = f y x
let W f x = f x x
let (||>>) = fun f g (x, y) -> (f x, g y)

(* ------------------------------------------------------------------------- *)
(* List basics.                                                              *)
(* ------------------------------------------------------------------------- *)

/// Computes the first element (the head) of a list.
// OPTIMIZE : Make this an alias for List.head.
let hd l =
    match l with
    | h :: t -> h
    | _ -> failwith "hd"

/// Computes the tail of a list (the original list less the first element).
// OPTIMIZE : Make this an alias for List.tail.
let tl l = 
    match l with
    | h :: t -> t
    | _ -> failwith "tl"

/// Applies a function to every element of a list.
// OPTIMIZE : Make this an alias for List.map.
let map f = 
    let rec mapf l = 
        match l with
        | [] -> []
        | (x :: t) -> 
            let y = f x
            y :: (mapf t)
    mapf

/// Computes the last element of a list.
// OPTIMIZE : Make this an alias for List.last.
let rec last l = 
    match l with
    | [x] -> x
    | (h :: t) -> last t
    | [] -> failwith "last"

/// Computes the sub-list of a list consisting of all but the last element.
// OPTIMIZE : Make this an alias for List.dropLast.
let rec butlast l = 
    match l with
    | [_] -> []
    | (h :: t) -> h :: (butlast t)
    | [] -> failwith "butlast"

/// Extracts a specified element from a list.
// OPTIMIZE : Make this an alias for List.nth.
let rec el n l = 
    if n = 0 then hd l
    else el (n - 1) (tl l)

/// Reverses a list.
// OPTIMIZE : Make this an alias for List.rev.
let rev = 
    let rec rev_append acc l = 
        match l with
        | [] -> acc
        | h :: t -> rev_append (h :: acc) t
    fun l -> rev_append [] l

/// Maps a binary function over two lists to create one new list.
// OPTIMIZE : Make this an alias for List.map2.
let rec map2 f l1 l2 = 
    match (l1, l2) with
    | [], [] -> []
    | (h1 :: t1), (h2 :: t2) -> 
        let h = f h1 h2
        h :: (map2 f t1 t2)
    | _ -> failwith "map2: length mismatch"

(* ------------------------------------------------------------------------- *)
(* Attempting function or predicate applications.                            *)
(* ------------------------------------------------------------------------- *)

<<<<<<< HEAD
/// Checks that a value satisfies a predicate.
let check p x = 
    if p x then Choice.result x
    else Choice.failwith "check"
=======
/// Tests for failure.
let can f x = 
    try
        (f x |> ignore
         true)
    with
    | Failure _ -> false

/// Checks that a value satisfies a predicate.
let check p x =
    if p x then x
    else failwith "check"
>>>>>>> 096a6408

(* ------------------------------------------------------------------------- *)
(* Repetition of a function.                                                 *)
(* ------------------------------------------------------------------------- *)

/// Iterates a function a fixed number of times.
let rec funpow n f x = 
    if n < 1 then x
    else funpow (n - 1) f (f x)

/// Repeatedly apply a function until it fails.
let rec repeat f x = 
    match f x with
    | Some y -> 
        repeat f y
    | None -> x

(* ------------------------------------------------------------------------- *)
(* To avoid consing in various situations, we propagate this exception.      *)
(* I should probably eliminate this and use pointer EQ tests instead.        *)
(* ------------------------------------------------------------------------- *)

exception Unchanged

(* ------------------------------------------------------------------------- *)
(* Various versions of list iteration.                                       *)
(* ------------------------------------------------------------------------- *)

/// List iteration function. Applies a binary function between adjacent elements of a list.
// OPTIMIZE : Make this an alias for List.foldBack.
let rec itlist f l b = 
    match l with
    | [] -> b
    | (h :: t) -> f h (itlist f t b)

/// Applies a binary function between adjacent elements of the reverse of a list.
// OPTIMIZE : Make this an alias for List.fold.
let rec rev_itlist f l b = 
    match l with
    | [] -> b
    | (h :: t) -> rev_itlist f t (f h b)

/// List iteration function. Applies a binary function between adjacent elements of a list.
// OPTIMIZE : Make this an alias for List.reduceBack.
let rec end_itlist f l = 
    match l with
    | [] -> failwith "end_itlist"
    | [x] -> x
    | (h :: t) -> f h (end_itlist f t)

/// Applies a paired function between adjacent elements of 2 lists.
// OPTIMIZE : Make this an alias for List.foldBack2.
let rec itlist2 f l1 l2 b = 
    match (l1, l2) with
    | ([], []) -> b
    | (h1 :: t1, h2 :: t2) -> f h1 h2 (itlist2 f t1 t2 b)
    | _ -> failwith "itlist2"

/// Applies a paired function between adjacent elements of 2 lists.
// OPTIMIZE : Make this an alias for List.fold2.
let rec rev_itlist2 f l1 l2 b = 
    match (l1, l2) with
    | ([], []) -> b
    | (h1 :: t1, h2 :: t2) -> rev_itlist2 f t1 t2 (f h1 h2 b)
    | _ -> failwith "rev_itlist2"

(* ------------------------------------------------------------------------- *)
(* Iterative splitting (list) and stripping (tree) via destructor.           *)
(* ------------------------------------------------------------------------- *)

/// Applies a binary destructor repeatedly in left-associative mode.
let rec splitlist dest x = 
    match dest x with
    | Some (l, r) ->
        let ls, res = splitlist dest r
        (l :: ls, res)
    | None -> ([], x)

/// Applies a binary destructor repeatedly in right-associative mode.
let rev_splitlist dest = 
    let rec rsplist ls x = 
        match dest x with
        | Some (l, r) ->
            rsplist (r :: ls) l
        | None -> (x, ls)
    fun x -> rsplist [] x

/// Applies a binary destructor repeatedly, flattening the construction tree into a list.
let striplist dest = 
    let rec strip x acc = 
        match dest x with
        | Some (l, r) ->
            strip l (strip r acc)
        | None -> x :: acc
    fun x -> strip x []

(* ------------------------------------------------------------------------- *)
(* Apply a destructor as many times as elements in list.                     *)
(* ------------------------------------------------------------------------- *)

/// Applies a destructor in right-associative mode a specified number of times.
// OPTIMIZE : It seems like this could be simplified by using one of the State.List functions from ExtCore.
let rec nsplit dest clist x = 
    if clist = [] then [], x
    else 
        let l, r = dest x
        let ll, y = nsplit dest (tl clist) r
        l :: ll, y

(* ------------------------------------------------------------------------- *)
(* Replication and sequences.                                                *)
(* ------------------------------------------------------------------------- *)

/// Makes a list consisting of a value replicated a specified number of times.
// OPTIMIZE : Make this an alias for List.replicate.
let rec replicate x n = 
    if n < 1 then []
    else x :: (replicate x (n - 1))

/// Gives a finite list of integers between the given bounds.
// OPTIMIZE : Make this an alias for [m..n]
let rec (--) = 
    fun m n -> 
        if m > n then []
        else m :: ((m + 1) -- n)

(* ------------------------------------------------------------------------- *)
(* Various useful list operations.                                           *)
(* ------------------------------------------------------------------------- *)

/// Tests a list to see if all its elements satisfy a predicate.
// OPTIMIZE : Make this an alias for List.forall.
let rec forall p l = 
    match l with
    | [] -> true
    | h :: t -> p(h) && forall p t

/// Tests if corresponding elements of two lists all satisfy a relation.
// OPTIMIZE : Make this an alias for List.forall2.
let rec forall2 p l1 l2 = 
    match (l1, l2) with
    | [], [] -> true
    | (h1 :: t1, h2 :: t2) -> p h1 h2 && forall2 p t1 t2
    | _ -> false

/// Tests a list to see if some element satisfy a predicate.
// OPTIMIZE : Make this an alias for List.exists.
let rec exists p l = 
    match l with
    | [] -> false
    | h :: t -> p(h) || exists p t

/// Computes the length of a list.
// OPTIMIZE : Make this an alias for List.length.
let length = 
    let rec len k l = 
        if l = [] then k
        else len (k + 1) (tl l)
    fun l -> len 0 l

/// Filters a list to the sublist of elements satisfying a predicate.
// OPTIMIZE : Make this an alias for List.filter.
let rec filter p l = 
    match l with
    | [] -> l
    | h :: t -> 
        let t' = filter p t
        if p(h) then 
            if t' == t then l
            else h :: t'
        else t'

/// Separates a list into two lists using a predicate.
// OPTIMIZE : Make this an alias for List.partition.
let rec partition p l = 
    match l with
    | [] -> [], l
    | h :: t -> 
        let yes, no = partition p t
        if p(h) then 
            (if yes == t then l, []
             else h :: yes, no)
        else 
            (if no == t then [], l
             else yes, h :: no)

/// Applies a function to every element of a list, returning a list of results for those elements for which application succeeds.
// OPTIMIZE : Make this an alias for List.choose.
let mapfilter f l =
    List.choose f l

/// Returns the first element of a list which satisfies a predicate.
<<<<<<< HEAD
// OPTIMIZE : Make this an alias for List.tryFind.
let find p l =
    List.tryFind p l
=======
// OPTIMIZE : Make this an alias for List.find.
let rec find p l = 
    match l with
    | [] -> failwith "find"
    | (h :: t) -> 
        if p(h) then h
        else find p t
>>>>>>> 096a6408

/// Returns the result of the first successful application of a function to the elements of a list.
// OPTIMIZE : Make this an alias for List.tryPick.
let tryfind f l =
    List.tryPick f l

/// Flattens a list of lists into one long list.
// OPTIMIZE : Make this an alias for List.concat.
let flat l = itlist (@) l []

/// Separates the first element of a list to satisfy a predicate from the rest of the list.
// OPTIMIZE : Rewrite this function using ListZipper from ExtCore.
let rec remove p l = 
    match l with
    | [] -> None
    | (h :: t) -> 
        if p(h) then Some (h, t)
        else 
            remove p t
            |> Option.map (fun (y, n) -> (y, h :: n))

/// Chops a list into two parts at a specified point.
// OPTIMIZE : Make this an alias for List.take.
let chop_list n l = 
    List.take n l

/// Returns position of given element in list.
// OPTIMIZE : Make this an alias for List.findIndex.
let index x = 
    let rec ind n l = 
        match l with
        | [] -> failwith "index"
        | (h :: t) -> 
            if compare x h = 0 then n
            else ind (n + 1) t
    ind 0

(* ------------------------------------------------------------------------- *)
(* "Set" operations on lists.                                                *)
(* ------------------------------------------------------------------------- *)

/// Tests whether a list contains a certain member.
let rec mem x lis = 
    match lis with
    | [] -> false
    | (h :: t) -> compare x h = 0 || mem x t

/// Adds element to the head of a list if not already present.
let insert x l = 
    if mem x l then l
    else x :: l

/// Computes the union of two 'sets'.
let union l1 l2 = itlist insert l1 l2

/// Performs the union of a set of sets.
let unions l = itlist union l []

/// Computes the intersection of two 'sets'.
let intersect l1 l2 = filter (fun x -> mem x l2) l1

/// Computes the set-theoretic difference of two 'sets'.
let subtract l1 l2 = filter (fun x -> not(mem x l2)) l1

/// Tests if one list is a subset of another.
let subset l1 l2 = forall (fun t -> mem t l2) l1

/// Tests two 'sets' for equality.
let set_eq l1 l2 = subset l1 l2 && subset l2 l1

(* ------------------------------------------------------------------------- *)
(* Association lists.                                                        *)
(* ------------------------------------------------------------------------- *)

/// Searches a list of pairs for a pair whose first component equals a specified value.
let rec assoc a l = 
    match l with
    | [] -> None
    | (x, y) :: t -> 
        if compare x a = 0 then Some y
        else assoc a t

/// Searches a list of pairs for a pair whose second component equals a specified value.
let rec rev_assoc a l =
    match l with
    | [] -> None
    | (x, y) :: t ->
        if compare y a = 0 then Some x
        else rev_assoc a t

(* ------------------------------------------------------------------------- *)
(* Zipping, unzipping etc.                                                   *)
(* ------------------------------------------------------------------------- *)

/// Converts a list of pairs into a pair of lists.
// OPTIMIZE : Make this an alias for List.zip.
let rec zip l1 l2 = 
    match (l1, l2) with
    | ([], []) -> []
    | (h1 :: t1, h2 :: t2) -> (h1, h2) :: (zip t1 t2)
    | _ -> failwith "zip"

/// Converts a list of pairs into a pair of lists.
// OPTIMIZE : Make this an alias for List.unzip.
let rec unzip = function 
    | [] ->
        [], []
    | (a, b) :: rest ->
        let alist, blist = unzip rest
        (a :: alist, b :: blist)

(* ------------------------------------------------------------------------- *)
(* Sharing out a list according to pattern in list-of-lists.                 *)
(* ------------------------------------------------------------------------- *)

/// Shares out the elements of the second list according to pattern in first.
let rec shareout pat all =
    if pat = [] then []
    else 
        let l, r = chop_list (length(hd pat)) all
        l :: (shareout (tl pat) r)

(* ------------------------------------------------------------------------- *)
(* Iterating functions over lists.                                           *)
(* ------------------------------------------------------------------------- *)

/// Apply imperative function to each element of a list.
// OPTIMIZE : Make this an alias for List.iter.
let rec do_list f l = 
    match l with
    | [] -> ()
    | (h :: t) -> 
        (f h
         do_list f t)

(* ------------------------------------------------------------------------- *)
(* Sorting.                                                                  *)
(* ------------------------------------------------------------------------- *)

/// Sorts a list using a given transitive 'ordering' relation.
// OPTIMIZE : Make this an alias for List.sortWith.
let rec sort cmp lis = 
    match lis with
    | [] -> []
    | piv :: rest -> 
        let r, l = partition (cmp piv) rest
        (sort cmp l) @ (piv :: (sort cmp r))

(* ------------------------------------------------------------------------- *)
(* Removing adjacent (NB!) equal elements from list.                         *)
(* ------------------------------------------------------------------------- *)

/// Eliminate adjacent identical elements from a list.
let rec uniq l = 
    match l with
    | x :: (y :: _ as t) -> 
        let t' = uniq t
        if compare x y = 0 then t'
        elif t' == t then l
        else x :: t'
    | _ -> l

(* ------------------------------------------------------------------------- *)
(* Convert list into set by eliminating duplicates.                          *)
(* ------------------------------------------------------------------------- *)

/// Removes repeated elements from a list. Makes a list into a 'set'.
let setify s = uniq(sort (fun x y -> compare x y <= 0) s)

(* ------------------------------------------------------------------------- *)
(* String operations (surely there is a better way...)                       *)
(* ------------------------------------------------------------------------- *)

/// Concatenates a list of strings into one string.
// OPTIMIZE : Make this an alias for the String.concat function; a type annotation
// will be necessary on the argument to keep the types the same.
let implode l = itlist (+) l ""

/// Converts a string into a list of single-character strings.
let explode s = 
    let rec exap n l = 
        if n < 0 then l
        else exap (n - 1) ((String.sub s n 1) :: l)
    exap (String.length s - 1) []

(* ------------------------------------------------------------------------- *)
(* Greatest common divisor.                                                  *)
(* ------------------------------------------------------------------------- *)

/// Computes greatest common divisor of two integers.
let gcd = 
    let rec gxd x y = 
        if y = 0 then x
        else gxd y (x % y)
    fun x y -> 
        let x' = abs x
        let y' = abs y
        if x' < y' then gxd y' x'
        else gxd x' y'

(* ------------------------------------------------------------------------- *)
(* Some useful functions on "num" type.                                      *)
(* ------------------------------------------------------------------------- *)

let num_0 = Int 0
let num_1 = Int 1
let num_2 = Int 2
let num_10 = Int 10

let pow2 (n:int) = 
    if n < 0 
        then 
            let n' = System.Math.Abs(n)
            (Int 1) / (power_num num_2 (Int n'))
        else power_num num_2 (Int n)

let pow10 (n:int) = 
    if n < 0 
        then 
            let n' = System.Math.Abs(n)
            (Int 1) / (power_num num_10 (Int n'))
        else power_num num_10 (Int n)

/// Returns numerator and denominator of normalized fraction.
let numdom r =
    let r' = Ratio.normalize_ratio(ratio_of_num r)
    num_of_big_int(Ratio.numerator_ratio r'), num_of_big_int(Ratio.denominator_ratio r')

/// Returns numerator of rational number in canonical form.
let numerator = fst << numdom
/// Returns denominator of rational number in canonical form.
let denominator = snd << numdom

module Big_int =
    let inline gcd_big_int (a : bigint) (b : bigint) : bigint =
        bigint.GreatestCommonDivisor(a,b) 

    let big_int_of_ratio r =
        let numerator, denominator = numdom r
        if denominator = num_of_big_int System.Numerics.BigInteger.One then
            match numerator with
            | Int i -> bigint i
            | Big_int i -> i
            | Ratio _ ->
                failwith "big_int_of_ratio"
        else failwith "big_int_of_ratio"

module Num =
    let big_int_of_num (n : num) : bigint =
        match n with
        | Int i ->
            bigint i
        | Big_int i ->
            i
        | Ratio q ->
            Big_int.big_int_of_ratio n

/// Computes greatest common divisor of two unlimited-precision integers.
let gcd_num n1 n2 = num_of_big_int(Big_int.gcd_big_int (Num.big_int_of_num n1) (Num.big_int_of_num n2))

/// Computes lowest common multiple of two unlimited-precision integers.
let lcm_num x y = 
    if x =/ num_0 && y =/ num_0 then num_0
    else abs_num((x */ y) / gcd_num x y)

(* ------------------------------------------------------------------------- *)
(* All pairs arising from applying a function over two lists.                *)
(* ------------------------------------------------------------------------- *)

/// Compute list of all results from applying function to pairs from two lists.
let rec allpairs f l1 l2 = 
    match l1 with
    | h1 :: t1 -> itlist (fun x a -> f h1 x :: a) l2 (allpairs f t1 l2)
    | [] -> []

(* ------------------------------------------------------------------------- *)
(* Issue a report with a newline.                                            *)
(* ------------------------------------------------------------------------- *)

/// Prints a string and a following line break.
let report s = 
    Format.print_string s
    Format.print_newline()

(* ------------------------------------------------------------------------- *)
(* Convenient function for issuing a warning.                                *)
(* ------------------------------------------------------------------------- *)

/// Prints out a warning string.
let warn cond s = 
    if cond then report("Warning: " + s)
    else ()

(* ------------------------------------------------------------------------- *)
(* Flags to switch on verbose mode.                                          *)
(* ------------------------------------------------------------------------- *)

/// Flag to control verbosity of informative output.
let verbose = ref true
/// Flag to determine whether 'time' function outputs CPU time measure.
let report_timing = ref true

(* ------------------------------------------------------------------------- *)
(* Switchable version of "report".                                           *)
(* ------------------------------------------------------------------------- *)

/// Output a string and newline if and only if 'verbose' flag is set.
let remark s = 
    if !verbose then report s
    else ()

(* ------------------------------------------------------------------------- *)
(* Time a function.                                                          *)
(* ------------------------------------------------------------------------- *)

/// Report CPU time taken by a function.
let time f x = 
    if not(!report_timing) then f x
    else 
        let start_time = Sys.time()
        try 
            let result = f x
            let finish_time = Sys.time()
            report("CPU time (user): " + (string_of_float(finish_time -. start_time)))
            result
        with _ -> 
            let finish_time = Sys.time()
            Format.print_string
                ("Failed after (user) CPU time of " + (string_of_float(finish_time -. start_time)) + ": ")
            reraise ()

(* ------------------------------------------------------------------------- *)
(* Versions of assoc and rev_assoc with default rather than failure.         *)
(* ------------------------------------------------------------------------- *)

/// Looks up item in association list taking default in case of failure.
let rec assocd a l d = 
    match l with
    | [] -> d
    | (x, y) :: t -> 
        if compare x a = 0 then y
        else assocd a t d

/// Looks up item in association list taking default in case of failure.
let rec rev_assocd a l d = 
    match l with
    | [] -> d
    | (x, y) :: t -> 
        if compare y a = 0 then x
        else rev_assocd a t d

(* ------------------------------------------------------------------------- *)
(* Version of map that avoids rebuilding unchanged subterms.                 *)
(* ------------------------------------------------------------------------- *)

/// Maps a function of type 'a -> 'a over a list, optimizing the unchanged case.
let rec qmap f l = 
    match l with
    | h :: t -> 
        let h' = f h
        let t' = qmap f t
        if h' == h && t' == t then l
        else h' :: t'
    | _ -> l

(* ------------------------------------------------------------------------- *)
(* Merging and bottom-up mergesort.                                          *)
(* ------------------------------------------------------------------------- *)

/// Merges together two sorted lists with respect to a given ordering.
// OPTIMIZE : Make this tail-recursive (just use an accumulator and call List.rev at the end).
let rec merge ord l1 l2 = 
    match l1 with
    | [] -> l2
    | h1 :: t1 -> 
        match l2 with
        | [] -> l1
        | h2 :: t2 -> 
            if ord h1 h2 then h1 :: (merge ord t1 l2)
            else h2 :: (merge ord l1 t2)

/// Sorts the list with respect to given ordering using mergesort algorithm.
let mergesort ord = 
    let rec mergepairs l1 l2 = 
        match (l1, l2) with
        | ([s], []) -> s
        | (l, []) -> mergepairs [] l
        | (l, [s1]) -> mergepairs (s1 :: l) []
        | (l, (s1 :: s2 :: ss)) -> mergepairs ((merge ord s1 s2) :: l) ss
    fun l -> 
        if l = [] then []
        else mergepairs [] (map (fun x -> [x]) l)

(* ------------------------------------------------------------------------- *)
(* Common measure predicates to use with "sort".                             *)
(* ------------------------------------------------------------------------- *)

/// Returns a total ordering based on a measure function.
let increasing f x y = compare (f x) (f y) < 0
/// When applied to a measure function f, the call increasing f returns a binary function
/// ordering elements in a call increasing f x y by f(y) <? f(x), where the ordering <? is
/// the OCaml polymorphic ordering.
let decreasing f x y = compare (f x) (f y) > 0

(* ------------------------------------------------------------------------- *)
(* Polymorphic finite partial functions via Patricia trees.                  *)
(*                                                                           *)
(* The point of this strange representation is that it is canonical (equal   *)
(* functions have the same encoding) yet reasonably efficient on average.    *)
(*                                                                           *)
(* Idea due to Diego Olivier Fernandez Pons (OCaml list, 2003/11/10).        *)
(* ------------------------------------------------------------------------- *)

// OPTIMIZE : Replace with IntMap type from ExtCore.
type func<'a, 'b> = 
    | Empty
    | Leaf of int * ('a * 'b) list
    | Branch of int * int * func<'a, 'b> * func<'a, 'b>

(* ------------------------------------------------------------------------- *)
(* Undefined function.                                                       *)
(* ------------------------------------------------------------------------- *)

/// Completely undefined finite partial function.
let undefined = Empty

(* ------------------------------------------------------------------------- *)
(* In case of equality comparison worries, better use this.                  *)
(* ------------------------------------------------------------------------- *)

/// Tests if a finite partial function is defined nowhere.
// OPTIMIZE : Replace with IntMap.isEmpty from ExtCore (once func<_,_> is replaced with IntMap).
let is_undefined f = 
    match f with
    | Empty -> true
    | _ -> false

(* ------------------------------------------------------------------------- *)
(* Operation analagous to "map" for lists.                                   *)
(* ------------------------------------------------------------------------- *)

/// Maps a function over the range of a finite partial function.
let mapf = 
    let rec map_list f l = 
        match l with
        | [] -> []
        | (x, y) :: t -> (x, f(y)) :: (map_list f t)
    let rec mapf f t = 
        match t with
        | Empty -> Empty
        | Leaf(h, l) -> Leaf(h, map_list f l)
        | Branch(p, b, l, r) -> Branch(p, b, mapf f l, mapf f r)
    mapf

(* ------------------------------------------------------------------------- *)
(* Operations analogous to "fold" for lists.                                 *)
(* ------------------------------------------------------------------------- *)

/// Folds an operation iteratively over the graph of a finite partial function.
let foldl = 
    let rec foldl_list f a l = 
        match l with
        | [] -> a
        | (x, y) :: t -> foldl_list f (f a x y) t
    let rec foldl f a t = 
        match t with
        | Empty -> a
        | Leaf(h, l) -> foldl_list f a l
        | Branch(p, b, l, r) -> foldl f (foldl f a l) r
    foldl

/// Folds an operation iteratively over the graph of a finite partial function.
let foldr = 
    let rec foldr_list f l a = 
        match l with
        | [] -> a
        | (x, y) :: t -> f x y (foldr_list f t a)
    let rec foldr f t a = 
        match t with
        | Empty -> a
        | Leaf(h, l) -> foldr_list f l a
        | Branch(p, b, l, r) -> foldr f l (foldr f r a)
    foldr

(* ------------------------------------------------------------------------- *)
(* Mapping to sorted-list representation of the graph, domain and range.     *)
(* ------------------------------------------------------------------------- *)

/// Returns the graph of a finite partial function.
let graph f = setify(foldl (fun a x y -> (x, y) :: a) [] f)
/// Returns domain of a finite partial function.
let dom f = setify(foldl (fun a x y -> x :: a) [] f)
/// Returns the domain of such a function, i.e. the set of result values for the points on which it is defined.
let ran f = setify(foldl (fun a x y -> y :: a) [] f)

(* ------------------------------------------------------------------------- *)
(* Application.                                                              *)
(* ------------------------------------------------------------------------- *)

/// Applies a finite partial function, with a backup function for undefined points.
let applyd = 
    let rec apply_listd l d x = 
        match l with
        | (a, b) :: t -> 
            let c = compare x a
            if c = 0 then Some b
            elif c > 0 then apply_listd t d x
            else d x
        | [] -> d x
    fun f d x -> 
        let k = Hashtbl.hash x
        let rec look t = 
            match t with
            | Leaf(h, l) when h = k -> apply_listd l d x
            | Branch(p, b, l, r) when (k ^^^ p) &&& (b - 1) = 0 -> 
                look(if k &&& b = 0 then l
                     else r)
            | _ -> d x
        look f

/// Applies a finite partial function, failing on undefined points.
let apply f = applyd f (fun x -> None)

/// Applies a finite partial function, with a default for undefined points.
let tryapplyd f a d = 
    // NOTE: this will not fail because there is no case returning None
    Option.get <| applyd f (fun x -> Some d) a

/// Tests if a finite partial function is defined on a certain domain value.
let defined f x = 
    Option.isSome <| apply f x

(* ------------------------------------------------------------------------- *)
(* Undefinition.                                                             *)
(* ------------------------------------------------------------------------- *)

/// Remove definition of a finite partial function on specific domain value.
let undefine = 
    let rec undefine_list x l = 
        match l with
        | (a, b as ab) :: t -> 
            let c = compare x a
            if c = 0 then t
            elif c < 0 then l
            else 
                let t' = undefine_list x t
                if t' == t then l
                else ab :: t'
        | [] -> []
    fun x -> 
        let k = Hashtbl.hash x
        let rec und t = 
            match t with
            | Leaf(h, l) when h = k -> 
                let l' = undefine_list x l
                if l' == l then t
                elif l' = [] then Empty
                else Leaf(h, l')
            | Branch(p, b, l, r) when k &&& (b - 1) = p -> 
                if k &&& b = 0 then 
                    let l' = und l
                    if l' == l then t
                    else 
                        (match l' with
                         | Empty -> r
                         | _ -> Branch(p, b, l', r))
                else 
                    let r' = und r
                    if r' == r then t
                    else 
                        (match r' with
                         | Empty -> l
                         | _ -> Branch(p, b, l, r'))
            | _ -> t
        und

(* ------------------------------------------------------------------------- *)
(* Redefinition and combination.                                             *)
(* ------------------------------------------------------------------------- *)

// (|->): Modify a finite partial function at one point.
// combine: Combine together two finite partial functions using pointwise operation.
let (|->), combine = 
    let newbranch p1 t1 p2 t2 = 
        let zp = p1 ^^^ p2
        let b = zp &&& (-zp)
        let p = p1 &&& (b - 1)
        if p1 &&& b = 0 then Branch(p, b, t1, t2)
        else Branch(p, b, t2, t1)
    let rec define_list (x, y as xy) l = 
        match l with
        | (a, b as ab) :: t -> 
            let c = compare x a
            if c = 0 then xy :: t
            elif c < 0 then xy :: l
            else ab :: (define_list xy t)
        | [] -> [xy]
    and combine_list op z l1 l2 = 
        match (l1, l2) with
        | [], _ -> l2
        | _, [] -> l1
        | ((x1, y1 as xy1) :: t1, (x2, y2 as xy2) :: t2) -> 
            let c = compare x1 x2
            if c < 0 then xy1 :: (combine_list op z t1 l2)
            elif c > 0 then xy2 :: (combine_list op z l1 t2)
            else 
                let y = op y1 y2
                let l = combine_list op z t1 t2
                if z(y) then l
                else (x1, y) :: l
    let (|->) x y = 
        let k = Hashtbl.hash x
        let rec upd t = 
            match t with
            | Empty -> Leaf(k, [x, y])
            | Leaf(h, l) -> 
                if h = k then Leaf(h, define_list (x, y) l)
                else newbranch h t k (Leaf(k, [x, y]))
            | Branch(p, b, l, r) -> 
                if k &&& (b - 1) <> p then newbranch p t k (Leaf(k, [x, y]))
                elif k &&& b = 0 then Branch(p, b, upd l, r)
                else Branch(p, b, l, upd r)
        upd
    let rec combine op z t1 t2 = 
        match (t1, t2) with
        | Empty, _ -> t2
        | _, Empty -> t1
        | Leaf(h1, l1), Leaf(h2, l2) -> 
            if h1 = h2 then 
                let l = combine_list op z l1 l2
                if l = [] then Empty
                else Leaf(h1, l)
            else newbranch h1 t1 h2 t2
        | (Leaf(k, lis) as lf), (Branch(p, b, l, r) as br) -> 
            if k &&& (b - 1) = p then 
                if k &&& b = 0 then 
                    (match combine op z lf l with
                     | Empty -> r
                     | l' -> Branch(p, b, l', r))
                else 
                    (match combine op z lf r with
                     | Empty -> l
                     | r' -> Branch(p, b, l, r'))
            else newbranch k lf p br
        | (Branch(p, b, l, r) as br), (Leaf(k, lis) as lf) -> 
            if k &&& (b - 1) = p then 
                if k &&& b = 0 then 
                    (match combine op z l lf with
                     | Empty -> r
                     | l' -> Branch(p, b, l', r))
                else 
                    (match combine op z r lf with
                     | Empty -> l
                     | r' -> Branch(p, b, l, r'))
            else newbranch p br k lf
        | Branch(p1, b1, l1, r1), Branch(p2, b2, l2, r2) -> 
            if b1 < b2 then 
                if p2 &&& (b1 - 1) <> p1 then newbranch p1 t1 p2 t2
                elif p2 &&& b1 = 0 then 
                    (match combine op z l1 t2 with
                     | Empty -> r1
                     | l -> Branch(p1, b1, l, r1))
                else 
                    (match combine op z r1 t2 with
                     | Empty -> l1
                     | r -> Branch(p1, b1, l1, r))
            elif b2 < b1 then 
                if p1 &&& (b2 - 1) <> p2 then newbranch p1 t1 p2 t2
                elif p1 &&& b2 = 0 then 
                    (match combine op z t1 l2 with
                     | Empty -> r2
                     | l -> Branch(p2, b2, l, r2))
                else 
                    (match combine op z t1 r2 with
                     | Empty -> l2
                     | r -> Branch(p2, b2, l2, r))
            elif p1 = p2 then 
                (match (combine op z l1 l2, combine op z r1 r2) with
                 | (Empty, r) -> r
                 | (l, Empty) -> l
                 | (l, r) -> Branch(p1, b1, l, r))
            else newbranch p1 t1 p2 t2
    (|->), combine

(* ------------------------------------------------------------------------- *)
(* Special case of point function.                                           *)
(* ------------------------------------------------------------------------- *)

/// Gives a one-point finite partial function.
let (|=>) = fun x y -> (x |-> y) undefined

(* ------------------------------------------------------------------------- *)
(* Grab an arbitrary element.                                                *)
(* ------------------------------------------------------------------------- *)

/// Picks an arbitrary element from the graph of a finite partial function.
let rec choose t = 
    match t with
    | Empty -> failwith "choose: completely undefined function"
    | Leaf(h, l) -> hd l
    | Branch(b, p, t1, t2) -> choose t1

(* ------------------------------------------------------------------------- *)
(* Install a trivial printer for the general polymorphic case.               *)
(* ------------------------------------------------------------------------- *)

/// Print a finite partial function.
let print_fpf(f : func<'a, 'b>) = "<func>"

#if INTERACTIVE
fsi.AddPrinter print_fpf
#endif

(* ------------------------------------------------------------------------- *)
(* Set operations parametrized by equality (from Steven Obua).               *)
(* ------------------------------------------------------------------------- *)

/// Tests if an element is equivalent to a member of a list w.r.t. some relation.
let rec mem' eq =
    let rec mem x lis = 
        match lis with
        | [] -> false
        | (h :: t) -> eq x h || mem x t
    mem

/// Insert element into list unless it contains an equivalent one already.
let insert' eq x l = 
    if mem' eq x l then l
    else x :: l

/// Union of sets modulo an equivalence.
let union' eq l1 l2 = itlist (insert' eq) l1 l2
/// Compute union of a family of sets modulo an equivalence.
let unions' eq l = itlist (union' eq) l []
/// Subtraction of sets modulo an equivalence.
let subtract' eq l1 l2 = filter (fun x -> not(mem' eq x l2)) l1

(* ------------------------------------------------------------------------- *)
(* Accepts decimal, hex or binary numeral, using C notation 0x... for hex    *)
(* and analogous 0b... for binary.                                           *)
(* ------------------------------------------------------------------------- *)

/// Converts decimal, hex or binary string representation into number.
let num_of_string = 
    let values = 
        ["0", 0;
         "1", 1;
         "2", 2;
         "3", 3;
         "4", 4;
         "5", 5;
         "6", 6;
         "7", 7;
         "8", 8;
         "9", 9;
         "a", 10;
         "A", 10;
         "b", 11;
         "B", 11;
         "c", 12;
         "C", 12;
         "d", 13;
         "D", 13;
         "e", 14;
         "E", 14;
         "f", 15;
         "F", 15]

    let rec valof b s = 
        choice {
            let! v =
                match assoc s values with
                | Some x -> Choice.result <| Int x
                | None -> Choice.failwith "find"
            if v </ b then 
                return v
            else 
                return! Choice.failwith "num_of_string: invalid digit for base"
        }

    and two = num_2
    and ten = num_10
    and sixteen = Int 16

    let rec num_of_stringlist b l = 
        choice {
            match l with
            | [] -> 
                return! Choice.failwith "num_of_string: no digits after base indicator"
            | [h] -> 
                return! valof b h
            | h :: t -> 
                let! x = valof b h 
                let! y = num_of_stringlist b t
                return x +/ b */ y
        }

    fun s ->
        choice {
            match explode(s) with
            | [] ->
                return! Choice.failwith "num_of_string: no digits"
            | "0" :: "x" :: hexdigits ->
                return! num_of_stringlist sixteen (rev hexdigits)
            | "0" :: "b" :: bindigits ->
                return! num_of_stringlist two (rev bindigits)
            | decdigits ->
                return! num_of_stringlist ten (rev decdigits)
        }
            
(* ------------------------------------------------------------------------- *)
(* Convenient conversion between files and (lists of) strings.               *)
(* ------------------------------------------------------------------------- *)

/// Read file and convert content into a list of strings.
// OPTIMIZE : Use a StreamReader here instead of the OCaml-compatibility stuff.
let strings_of_file filename = 
    let fd = 
        try
            Pervasives.open_in filename
        with
        | Sys_error _ as e ->
            nestedFailwith e ("strings_of_file: can't open " + filename)
    let rec suck_lines acc = 
        try 
            let l = Pervasives.input_line fd
            suck_lines(l :: acc)
        with
        | End_of_file -> rev acc
    let data = suck_lines []
    (Pervasives.close_in fd
     data)

/// Read file and convert content into a string.
// OPTIMIZE : Use a StringBuilder and iterate over the file to avoid creating
// intermediate values all at once when we can stream them instead.
// Initialize the StringBuilder's capacity to the file size to avoid re-allocation.
let string_of_file filename = end_itlist (fun s t -> s + "\n" + t) (strings_of_file filename)

/// Write out a string to a named file.
// OPTIMIZE : Make this an alias for System.IO.File.WriteAllText().
let file_of_string filename s = 
    let fd = Pervasives.open_out filename
    output_string fd s
    close_out fd<|MERGE_RESOLUTION|>--- conflicted
+++ resolved
@@ -34,14 +34,8 @@
 
 open FSharp.Compatibility.OCaml
 open FSharp.Compatibility.OCaml.Num
-<<<<<<< HEAD
-=======
-
 open NHol
 open system
-#endif
->>>>>>> 096a6408
-
 open ExtCore.Control
 open ExtCore.Control.Collections
 
@@ -367,25 +361,10 @@
 (* Attempting function or predicate applications.                            *)
 (* ------------------------------------------------------------------------- *)
 
-<<<<<<< HEAD
 /// Checks that a value satisfies a predicate.
 let check p x = 
     if p x then Choice.result x
     else Choice.failwith "check"
-=======
-/// Tests for failure.
-let can f x = 
-    try
-        (f x |> ignore
-         true)
-    with
-    | Failure _ -> false
-
-/// Checks that a value satisfies a predicate.
-let check p x =
-    if p x then x
-    else failwith "check"
->>>>>>> 096a6408
 
 (* ------------------------------------------------------------------------- *)
 (* Repetition of a function.                                                 *)
@@ -578,19 +557,8 @@
     List.choose f l
 
 /// Returns the first element of a list which satisfies a predicate.
-<<<<<<< HEAD
-// OPTIMIZE : Make this an alias for List.tryFind.
 let find p l =
     List.tryFind p l
-=======
-// OPTIMIZE : Make this an alias for List.find.
-let rec find p l = 
-    match l with
-    | [] -> failwith "find"
-    | (h :: t) -> 
-        if p(h) then h
-        else find p t
->>>>>>> 096a6408
 
 /// Returns the result of the first successful application of a function to the elements of a list.
 // OPTIMIZE : Make this an alias for List.tryPick.

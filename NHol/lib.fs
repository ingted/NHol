﻿(*

Copyright 1998 University of Cambridge
Copyright 1998-2007 John Harrison
Copyright 2013 Jack Pappas, Anh-Dung Phan, Eric Taucher

Licensed under the Apache License, Version 2.0 (the "License");
you may not use this file except in compliance with the License.
You may obtain a copy of the License at

    http://www.apache.org/licenses/LICENSE-2.0

Unless required by applicable law or agreed to in writing, software
distributed under the License is distributed on an "AS IS" BASIS,
WITHOUT WARRANTIES OR CONDITIONS OF ANY KIND, either express or implied.
See the License for the specific language governing permissions and
limitations under the License.

*)

#if INTERACTIVE
#else
/// Various useful general library functions.
module NHol.lib

open FSharp.Compatibility.OCaml
open FSharp.Compatibility.OCaml.Num
#endif

(* ------------------------------------------------------------------------- *)
(* A few missing functions to convert OCaml code to F#.                      *)
(* ------------------------------------------------------------------------- *)

// TODO : Move this into FSharp.Compatibility.OCaml
module Ratio = 
    // NOTE : not sure what kind of normalization should be done here
    let normalize_ratio x = x
    let numerator_ratio(r : Ratio.ratio) = r.Numerator
    let denominator_ratio(r : Ratio.ratio) = r.Denominator

<<<<<<< HEAD
let (==) (x : 'T) (y : 'T) = obj.ReferenceEquals(x, y)
=======
let inline (==) (x : 'T) (y : 'T) =
    System.Object.ReferenceEquals(x, y)
let inline fail() = raise <| exn()
>>>>>>> 1dfd60c5

// The exception fired by failwith is used as a control flow.
// KeyNotFoundException is not recognized in many cases, so we have to use redefine Failure for compatibility.
// Using exception as a control flow should be eliminated in the future.
let (|Failure|_|)(exn : exn) = 
    match exn with
    | :? System.Collections.Generic.KeyNotFoundException -> Some exn.Message
    | :? System.ArgumentException -> Some exn.Message
    | Microsoft.FSharp.Core.Operators.Failure s -> Some s
    | _ -> None

/// Fail with empty string.
let fail () = failwith ""

(* ------------------------------------------------------------------------- *)
(* Combinators.                                                              *)
(* ------------------------------------------------------------------------- *)

let curry f x y = f(x, y)
let uncurry f (x, y) = f x y
let I x = x
let K x y = x
let C f x y = f y x
let W f x = f x x
let (||>>) = fun f g (x, y) -> (f x, g y)

(* ------------------------------------------------------------------------- *)
(* List basics.                                                              *)
(* ------------------------------------------------------------------------- *)

/// Computes the first element (the head) of a list.
// OPTIMIZE : Make this an alias for List.head.
let hd l = 
    match l with
    | h :: t -> h
    | _ -> failwith "hd"

/// Computes the tail of a list (the original list less the first element).
// OPTIMIZE : Make this an alias for List.tail.
let tl l = 
    match l with
    | h :: t -> t
    | _ -> failwith "tl"

/// Applies a function to every element of a list.
// OPTIMIZE : Make this an alias for List.map.
let map f = 
    let rec mapf l = 
        match l with
        | [] -> []
        | (x :: t) -> 
            let y = f x
            y :: (mapf t)
    mapf

/// Computes the last element of a list.
// OPTIMIZE : Make this an alias for List.last.
let rec last l = 
    match l with
    | [x] -> x
    | (h :: t) -> last t
    | [] -> failwith "last"

/// Computes the sub-list of a list consisting of all but the last element.
// OPTIMIZE : Make this an alias for List.dropLast.
let rec butlast l = 
    match l with
    | [_] -> []
    | (h :: t) -> h :: (butlast t)
    | [] -> failwith "butlast"

/// Extracts a specified element from a list.
// OPTIMIZE : Make this an alias for List.nth.
let rec el n l = 
    if n = 0 then hd l
    else el (n - 1) (tl l)

/// Reverses a list.
// OPTIMIZE : Make this an alias for List.rev.
let rev = 
    let rec rev_append acc l = 
        match l with
        | [] -> acc
        | h :: t -> rev_append (h :: acc) t
    fun l -> rev_append [] l

/// Maps a binary function over two lists to create one new list.
// OPTIMIZE : Make this an alias for List.map2.
let rec map2 f l1 l2 = 
    match (l1, l2) with
    | [], [] -> []
    | (h1 :: t1), (h2 :: t2) -> 
        let h = f h1 h2
        h :: (map2 f t1 t2)
    | _ -> failwith "map2: length mismatch"

(* ------------------------------------------------------------------------- *)
(* Attempting function or predicate applications.                            *)
(* ------------------------------------------------------------------------- *)

/// Tests for failure.
let can f x = 
    try 
        (f x |> ignore
         true)
    with
    | Failure _ -> false

/// Checks that a value satisfies a predicate.
let check p x = 
    if p x then x
    else failwith "check"

(* ------------------------------------------------------------------------- *)
(* Repetition of a function.                                                 *)
(* ------------------------------------------------------------------------- *)

/// Iterates a function a fixed number of times.
let rec funpow n f x = 
    if n < 1 then x
    else funpow (n - 1) f (f x)

/// Repeatedly apply a function until it fails.
let rec repeat f x = 
    try 
        let y = f x
        repeat f y
    with
    | Failure _ -> x

(* ------------------------------------------------------------------------- *)
(* To avoid consing in various situations, we propagate this exception.      *)
(* I should probably eliminate this and use pointer EQ tests instead.        *)
(* ------------------------------------------------------------------------- *)

exception Unchanged

(* ------------------------------------------------------------------------- *)
(* Various versions of list iteration.                                       *)
(* ------------------------------------------------------------------------- *)

/// List iteration function. Applies a binary function between adjacent elements of a list.
// OPTIMIZE : Make this an alias for List.fold.
let rec itlist f l b = 
    match l with
    | [] -> b
    | (h :: t) -> f h (itlist f t b)

/// Applies a binary function between adjacent elements of the reverse of a list.
// OPTIMIZE : Make this an alias for List.foldBack.
let rec rev_itlist f l b = 
    match l with
    | [] -> b
    | (h :: t) -> rev_itlist f t (f h b)

/// List iteration function. Applies a binary function between adjacent elements of a list.
// OPTIMIZE : Make this an alias for List.reduceBack.
let rec end_itlist f l = 
    match l with
    | [] -> failwith "end_itlist"
    | [x] -> x
    | (h :: t) -> f h (end_itlist f t)

/// Applies a paired function between adjacent elements of 2 lists.
// OPTIMIZE : Make this an alias for List.fold2.
let rec itlist2 f l1 l2 b = 
    match (l1, l2) with
    | ([], []) -> b
    | (h1 :: t1, h2 :: t2) -> f h1 h2 (itlist2 f t1 t2 b)
    | _ -> failwith "itlist2"

/// Applies a paired function between adjacent elements of 2 lists.
// OPTIMIZE : Make this an alias for List.foldBack2.
let rec rev_itlist2 f l1 l2 b = 
    match (l1, l2) with
    | ([], []) -> b
    | (h1 :: t1, h2 :: t2) -> rev_itlist2 f t1 t2 (f h1 h2 b)
    | _ -> failwith "rev_itlist2"

(* ------------------------------------------------------------------------- *)
(* Iterative splitting (list) and stripping (tree) via destructor.           *)
(* ------------------------------------------------------------------------- *)

/// Applies a binary destructor repeatedly in left-associative mode.
let rec splitlist dest x = 
    try 
        let l, r = dest x
        let ls, res = splitlist dest r
        (l :: ls, res)
    with
    | Failure _ -> ([], x)

/// Applies a binary destructor repeatedly in right-associative mode.
let rev_splitlist dest = 
    let rec rsplist ls x = 
        try 
            let l, r = dest x
            rsplist (r :: ls) l
        with
        | Failure _ -> (x, ls)
    fun x -> rsplist [] x

/// Applies a binary destructor repeatedly, flattening the construction tree into a list.
let striplist dest = 
    let rec strip x acc = 
        try 
            let l, r = dest x
            strip l (strip r acc)
        with
        | Failure _ -> x :: acc
    fun x -> strip x []

(* ------------------------------------------------------------------------- *)
(* Apply a destructor as many times as elements in list.                     *)
(* ------------------------------------------------------------------------- *)

/// Applies a destructor in right-associative mode a specified number of times.
let rec nsplit dest clist x = 
    if clist = [] then [], x
    else 
        let l, r = dest x
        let ll, y = nsplit dest (tl clist) r
        l :: ll, y

(* ------------------------------------------------------------------------- *)
(* Replication and sequences.                                                *)
(* ------------------------------------------------------------------------- *)

/// Makes a list consisting of a value replicated a specified number of times.
// OPTIMIZE : Make this an alias for List.replicate.
let rec replicate x n = 
    if n < 1 then []
    else x :: (replicate x (n - 1))

/// Gives a finite list of integers between the given bounds.
// OPTIMIZE : Make this an alias for [m..n]
let rec (--) = 
    fun m n -> 
        if m > n then []
        else m :: ((m + 1) -- n)

(* ------------------------------------------------------------------------- *)
(* Various useful list operations.                                           *)
(* ------------------------------------------------------------------------- *)

/// Tests a list to see if all its elements satisfy a predicate.
// OPTIMIZE : Make this an alias for List.forall.
let rec forall p l = 
    match l with
    | [] -> true
    | h :: t -> p(h) && forall p t

/// Tests if corresponding elements of two lists all satisfy a relation.
// OPTIMIZE : Make this an alias for List.forall2.
let rec forall2 p l1 l2 = 
    match (l1, l2) with
    | [], [] -> true
    | (h1 :: t1, h2 :: t2) -> p h1 h2 && forall2 p t1 t2
    | _ -> false

/// Tests a list to see if some element satisfy a predicate.
// OPTIMIZE : Make this an alias for List.exists.
let rec exists p l = 
    match l with
    | [] -> false
    | h :: t -> p(h) || exists p t

/// Computes the length of a list.
// OPTIMIZE : Make this an alias for List.length.
let length = 
    let rec len k l = 
        if l = [] then k
        else len (k + 1) (tl l)
    fun l -> len 0 l

/// Filters a list to the sublist of elements satisfying a predicate.
// OPTIMIZE : Make this an alias for List.filter.
let rec filter p l = 
    match l with
    | [] -> l
    | h :: t -> 
        let t' = filter p t
        if p(h) then 
            if t' == t then l
            else h :: t'
        else t'

/// Separates a list into two lists using a predicate.
// OPTIMIZE : Make this an alias for List.partition.
let rec partition p l = 
    match l with
    | [] -> [], l
    | h :: t -> 
        let yes, no = partition p t
        if p(h) then 
            (if yes == t then l, []
             else h :: yes, no)
        else 
            (if no == t then [], l
             else yes, h :: no)

/// Applies a function to every element of a list, returning a list of results for those elements for which application succeeds.
// OPTIMIZE : Make this an alias for List.choose.
let rec mapfilter f l = 
    match l with
    | [] -> []
    | (h :: t) -> 
        let rest = mapfilter f t
        try 
            (f h) :: rest
        with
        | Failure _ -> rest

/// Returns the first element of a list which satises a predicate.
// OPTIMIZE : Make this an alias for List.find.
let rec find p l = 
    match l with
    | [] -> failwith "find"
    | (h :: t) -> 
        if p(h) then h
        else find p t

/// Returns the result of the first successful application of a function to the elements of a list.
// OPTIMIZE : Make this an alias for List.tryFind.
let rec tryfind f l = 
    match l with
    | [] -> failwith "tryfind"
    | (h :: t) -> 
        try 
            f h
        with
        | Failure _ -> tryfind f t

/// Flattens a list of lists into one long list.
// OPTIMIZE : Make this an alias for List.concat.
let flat l = itlist (@) l []

/// Separates the first element of a list to satisfy a predicate from the rest of the list.
// OPTIMIZE : Rewrite this function using a list-based zipper.
let rec remove p l = 
    match l with
    | [] -> failwith "remove"
    | (h :: t) -> 
        if p(h) then h, t
        else 
            let y, n = remove p t
            y, h :: n

/// Chops a list into two parts at a specied point.
// OPTIMIZE : Make this an alias for List.take.
let rec chop_list n l = 
    if n = 0 then [], l
    else 
        try 
            let m, l' = chop_list (n - 1) (tl l)
            (hd l) :: m, l'
        with
        | Failure _ -> failwith "chop_list"

/// Returns position of given element in list.
// OPTIMIZE : Make this an alias for List.findIndex.
let index x = 
    let rec ind n l = 
        match l with
        | [] -> failwith "index"
        | (h :: t) -> 
            if compare x h = 0 then n
            else ind (n + 1) t
    ind 0

(* ------------------------------------------------------------------------- *)
(* "Set" operations on lists.                                                *)
(* ------------------------------------------------------------------------- *)

/// Tests whether a list contains a certain member.
let rec mem x lis = 
    match lis with
    | [] -> false
    | (h :: t) -> compare x h = 0 || mem x t

/// Adds element to the head of a list if not already present.
let insert x l = 
    if mem x l then l
    else x :: l

/// Computes the union of two 'sets'.
let union l1 l2 = itlist insert l1 l2
/// Performs the union of a set of sets.
let unions l = itlist union l []
/// Computes the intersection of two 'sets'.
let intersect l1 l2 = filter (fun x -> mem x l2) l1
/// Computes the set-theoretic difference of two 'sets'.
let subtract l1 l2 = filter (fun x -> not(mem x l2)) l1
/// Tests if one list is a subset of another.
let subset l1 l2 = forall (fun t -> mem t l2) l1
/// Tests two 'sets' for equality.
let set_eq l1 l2 = subset l1 l2 && subset l2 l1

(* ------------------------------------------------------------------------- *)
(* Association lists.                                                        *)
(* ------------------------------------------------------------------------- *)

/// Searches a list of pairs for a pair whose first component equals a specified value.
let rec assoc a l = 
    match l with
    | (x, y) :: t -> 
        if compare x a = 0 then y
        else assoc a t
    | [] -> failwith "find"

/// Searches a list of pairs for a pair whose second component equals a specified value.
let rec rev_assoc a l = 
    match l with
    | (x, y) :: t -> 
        if compare y a = 0 then x
        else rev_assoc a t
    | [] -> failwith "find"

(* ------------------------------------------------------------------------- *)
(* Zipping, unzipping etc.                                                   *)
(* ------------------------------------------------------------------------- *)

/// Converts a list of pairs into a pair of lists.
// OPTIMIZE : Make this an alias for List.zip.
let rec zip l1 l2 = 
    match (l1, l2) with
    | ([], []) -> []
    | (h1 :: t1, h2 :: t2) -> (h1, h2) :: (zip t1 t2)
    | _ -> failwith "zip"

/// Converts a list of pairs into a pair of lists.
// OPTIMIZE : Make this an alias for List.unzip.
let rec unzip = 
    function 
    | [] -> [], []
    | ((a, b) :: rest) -> 
        let alist, blist = unzip rest
        (a :: alist, b :: blist)

(* ------------------------------------------------------------------------- *)
(* Sharing out a list according to pattern in list-of-lists.                 *)
(* ------------------------------------------------------------------------- *)

/// Shares out the elements of the second list according to pattern in first.
let rec shareout pat all = 
    if pat = [] then []
    else 
        let l, r = chop_list (length(hd pat)) all
        l :: (shareout (tl pat) r)

(* ------------------------------------------------------------------------- *)
(* Iterating functions over lists.                                           *)
(* ------------------------------------------------------------------------- *)

/// Apply imperative function to each element of a list.
// OPTIMIZE : Make this an alias for List.iter.
let rec do_list f l = 
    match l with
    | [] -> ()
    | (h :: t) -> 
        (f h
         do_list f t)

(* ------------------------------------------------------------------------- *)
(* Sorting.                                                                  *)
(* ------------------------------------------------------------------------- *)

/// Sorts a list using a given transitive 'ordering' relation.
// OPTIMIZE : Make this an alias for List.sortWith.
let rec sort cmp lis = 
    match lis with
    | [] -> []
    | piv :: rest -> 
        let r, l = partition (cmp piv) rest
        (sort cmp l) @ (piv :: (sort cmp r))

(* ------------------------------------------------------------------------- *)
(* Removing adjacent (NB!) equal elements from list.                         *)
(* ------------------------------------------------------------------------- *)

/// Eliminate adjacent identical elements from a list.
let rec uniq l = 
    match l with
    | x :: (y :: _ as t) -> 
        let t' = uniq t
        if compare x y = 0 then t'
        elif t' == t then l
        else x :: t'
    | _ -> l

(* ------------------------------------------------------------------------- *)
(* Convert list into set by eliminating duplicates.                          *)
(* ------------------------------------------------------------------------- *)

/// Removes repeated elements from a list. Makes a list into a 'set'.
let setify s = uniq(sort (fun x y -> compare x y <= 0) s)

(* ------------------------------------------------------------------------- *)
(* String operations (surely there is a better way...)                       *)
(* ------------------------------------------------------------------------- *)

/// Concatenates a list of strings into one string.
// OPTIMIZE : Make this an alias for List.sortWith.
let implode l = itlist (+) l ""

/// Converts a string into a list of single-character strings.
let explode s = 
    let rec exap n l = 
        if n < 0 then l
        else exap (n - 1) ((String.sub s n 1) :: l)
    exap (String.length s - 1) []

(* ------------------------------------------------------------------------- *)
(* Greatest common divisor.                                                  *)
(* ------------------------------------------------------------------------- *)

/// Computes greatest common divisor of two integers.
let gcd = 
    let rec gxd x y = 
        if y = 0 then x
        else gxd y (x % y)
    fun x y -> 
        let x' = abs x
        let y' = abs y
        if x' < y' then gxd y' x'
        else gxd x' y'

(* ------------------------------------------------------------------------- *)
(* Some useful functions on "num" type.                                      *)
(* ------------------------------------------------------------------------- *)

let num_0 = Int 0
let num_1 = Int 1
let num_2 = Int 2
let num_10 = Int 10
let pow2 n = power_num num_2 (Int n)
let pow10 n = power_num num_10 (Int n)

/// Returns numerator and denominator of normalized fraction.
let numdom r = 
    let r' = Ratio.normalize_ratio(ratio_of_num r)
    num_of_big_int(Ratio.numerator_ratio r'), num_of_big_int(Ratio.denominator_ratio r')

/// Returns numerator of rational number in canonical form.
let numerator = fst << numdom
/// Returns denominator of rational number in canonical form.
let denominator = snd << numdom

/// Computes greatest common divisor of two unlimited-precision integers.
let gcd_num n1 n2 = num_of_big_int(Big_int.gcd_big_int (big_int_of_num n1) (big_int_of_num n2))

/// Computes lowest common multiple of two unlimited-precision integers.
let lcm_num x y = 
    if x =/ num_0 && y =/ num_0 then num_0
    else abs_num((x */ y) / gcd_num x y)

(* ------------------------------------------------------------------------- *)
(* All pairs arising from applying a function over two lists.                *)
(* ------------------------------------------------------------------------- *)

/// Compute list of all results from applying function to pairs from two lists.
let rec allpairs f l1 l2 = 
    match l1 with
    | h1 :: t1 -> itlist (fun x a -> f h1 x :: a) l2 (allpairs f t1 l2)
    | [] -> []

(* ------------------------------------------------------------------------- *)
(* Issue a report with a newline.                                            *)
(* ------------------------------------------------------------------------- *)

/// Prints a string and a following line break.
let report s = 
    Format.print_string s
    Format.print_newline()

(* ------------------------------------------------------------------------- *)
(* Convenient function for issuing a warning.                                *)
(* ------------------------------------------------------------------------- *)

/// Prints out a warning string.
let warn cond s = 
    if cond then report("Warning: " + s)
    else ()

(* ------------------------------------------------------------------------- *)
(* Flags to switch on verbose mode.                                          *)
(* ------------------------------------------------------------------------- *)

/// Flag to control verbosity of informative output.
let verbose = ref true
/// Flag to determine whether 'time' function outputs CPU time measure.
let report_timing = ref true

(* ------------------------------------------------------------------------- *)
(* Switchable version of "report".                                           *)
(* ------------------------------------------------------------------------- *)

/// Output a string and newline if and only if 'verbose' flag is set.
let remark s = 
    if !verbose then report s
    else ()

(* ------------------------------------------------------------------------- *)
(* Time a function.                                                          *)
(* ------------------------------------------------------------------------- *)

/// Report CPU time taken by a function.
let time f x = 
    if not(!report_timing) then f x
    else 
        let start_time = Sys.time()
        try 
            let result = f x
            let finish_time = Sys.time()
            report("CPU time (user): " + (string_of_float(finish_time -. start_time)))
            result
        with
        | e -> 
            let finish_time = Sys.time()
            Format.print_string
                ("Failed after (user) CPU time of " + (string_of_float(finish_time -. start_time)) + ": ")
            raise e

(* ------------------------------------------------------------------------- *)
(* Versions of assoc and rev_assoc with default rather than failure.         *)
(* ------------------------------------------------------------------------- *)

/// Looks up item in association list taking default in case of failure.
let rec assocd a l d = 
    match l with
    | [] -> d
    | (x, y) :: t -> 
        if compare x a = 0 then y
        else assocd a t d

/// Looks up item in association list taking default in case of failure.
let rec rev_assocd a l d = 
    match l with
    | [] -> d
    | (x, y) :: t -> 
        if compare y a = 0 then x
        else rev_assocd a t d

(* ------------------------------------------------------------------------- *)
(* Version of map that avoids rebuilding unchanged subterms.                 *)
(* ------------------------------------------------------------------------- *)

/// Maps a function of type 'a -> 'a over a list, optimizing the unchanged case.
let rec qmap f l = 
    match l with
    | h :: t -> 
        let h' = f h
        let t' = qmap f t
        if h' == h && t' == t then l
        else h' :: t'
    | _ -> l

(* ------------------------------------------------------------------------- *)
(* Merging and bottom-up mergesort.                                          *)
(* ------------------------------------------------------------------------- *)

/// Merges together two sorted lists with respect to a given ordering.
let rec merge ord l1 l2 = 
    match l1 with
    | [] -> l2
    | h1 :: t1 -> 
        match l2 with
        | [] -> l1
        | h2 :: t2 -> 
            if ord h1 h2 then h1 :: (merge ord t1 l2)
            else h2 :: (merge ord l1 t2)

/// Sorts the list with respect to given ordering using mergesort algorithm.
let mergesort ord = 
    let rec mergepairs l1 l2 = 
        match (l1, l2) with
        | ([s], []) -> s
        | (l, []) -> mergepairs [] l
        | (l, [s1]) -> mergepairs (s1 :: l) []
        | (l, (s1 :: s2 :: ss)) -> mergepairs ((merge ord s1 s2) :: l) ss
    fun l -> 
        if l = [] then []
        else mergepairs [] (map (fun x -> [x]) l)

(* ------------------------------------------------------------------------- *)
(* Common measure predicates to use with "sort".                             *)
(* ------------------------------------------------------------------------- *)

/// Returns a total ordering based on a measure function.
let increasing f x y = compare (f x) (f y) < 0
/// When applied to a measure function f, the call increasing f returns a binary function
/// ordering elements in a call increasing f x y by f(y) <? f(x), where the ordering <? is
/// the OCaml polymorphic ordering.
let decreasing f x y = compare (f x) (f y) > 0

(* ------------------------------------------------------------------------- *)
(* Polymorphic finite partial functions via Patricia trees.                  *)
(*                                                                           *)
(* The point of this strange representation is that it is canonical (equal   *)
(* functions have the same encoding) yet reasonably efficient on average.    *)
(*                                                                           *)
(* Idea due to Diego Olivier Fernandez Pons (OCaml list, 2003/11/10).        *)
(* ------------------------------------------------------------------------- *)

// OPTIMIZE : Replace with IntMap type from ExtCore.
type func<'a, 'b> = 
    | Empty
    | Leaf of int * ('a * 'b) list
    | Branch of int * int * func<'a, 'b> * func<'a, 'b>

(* ------------------------------------------------------------------------- *)
(* Undefined function.                                                       *)
(* ------------------------------------------------------------------------- *)

/// Completely undefined finite partial function.
let undefined = Empty

(* ------------------------------------------------------------------------- *)
(* In case of equality comparison worries, better use this.                  *)
(* ------------------------------------------------------------------------- *)

/// Tests if a finite partial function is defined nowhere.
let is_undefined f = 
    match f with
    | Empty -> true
    | _ -> false

(* ------------------------------------------------------------------------- *)
(* Operation analagous to "map" for lists.                                   *)
(* ------------------------------------------------------------------------- *)

/// Maps a function over the range of a finite partial function.
let mapf = 
    let rec map_list f l = 
        match l with
        | [] -> []
        | (x, y) :: t -> (x, f(y)) :: (map_list f t)
    let rec mapf f t = 
        match t with
        | Empty -> Empty
        | Leaf(h, l) -> Leaf(h, map_list f l)
        | Branch(p, b, l, r) -> Branch(p, b, mapf f l, mapf f r)
    mapf

(* ------------------------------------------------------------------------- *)
(* Operations analogous to "fold" for lists.                                 *)
(* ------------------------------------------------------------------------- *)

/// Folds an operation iteratively over the graph of a finite partial function.
let foldl = 
    let rec foldl_list f a l = 
        match l with
        | [] -> a
        | (x, y) :: t -> foldl_list f (f a x y) t
    let rec foldl f a t = 
        match t with
        | Empty -> a
        | Leaf(h, l) -> foldl_list f a l
        | Branch(p, b, l, r) -> foldl f (foldl f a l) r
    foldl

/// Folds an operation iteratively over the graph of a finite partial function.
let foldr = 
    let rec foldr_list f l a = 
        match l with
        | [] -> a
        | (x, y) :: t -> f x y (foldr_list f t a)
    let rec foldr f t a = 
        match t with
        | Empty -> a
        | Leaf(h, l) -> foldr_list f l a
        | Branch(p, b, l, r) -> foldr f l (foldr f r a)
    foldr

(* ------------------------------------------------------------------------- *)
(* Mapping to sorted-list representation of the graph, domain and range.     *)
(* ------------------------------------------------------------------------- *)

/// Returns the graph of a finite partial function.
let graph f = setify(foldl (fun a x y -> (x, y) :: a) [] f)
/// Returns domain of a finite partial function.
let dom f = setify(foldl (fun a x y -> x :: a) [] f)
/// Returns the domain of such a function, i.e. the set of result values for the points on which it is defined.
let ran f = setify(foldl (fun a x y -> y :: a) [] f)

(* ------------------------------------------------------------------------- *)
(* Application.                                                              *)
(* ------------------------------------------------------------------------- *)

/// Applies a finite partial function, with a backup function for undefined points.
let applyd = 
    let rec apply_listd l d x = 
        match l with
        | (a, b) :: t -> 
            let c = compare x a
            if c = 0 then b
            elif c > 0 then apply_listd t d x
            else d x
        | [] -> d x
    fun f d x -> 
        let k = Hashtbl.hash x
        let rec look t = 
            match t with
            | Leaf(h, l) when h = k -> apply_listd l d x
            | Branch(p, b, l, r) when (k ^^^ p) &&& (b - 1) = 0 -> 
                look(if k &&& b = 0 then l
                     else r)
            | _ -> d x
        look f

/// Applies a finite partial function, failing on undefined points.
let apply f = applyd f (fun x -> failwith "apply")
/// Applies a finite partial function, with a default for undefined points.
let tryapplyd f a d = applyd f (fun x -> d) a

/// Tests if a finite partial function is defined on a certain domain value.
let defined f x = 
    try 
        apply f x |> ignore
        true
    with
    | Failure _ -> false

(* ------------------------------------------------------------------------- *)
(* Undefinition.                                                             *)
(* ------------------------------------------------------------------------- *)

/// Remove definition of a finite partial function on specific domain value.
let undefine = 
    let rec undefine_list x l = 
        match l with
        | (a, b as ab) :: t -> 
            let c = compare x a
            if c = 0 then t
            elif c < 0 then l
            else 
                let t' = undefine_list x t
                if t' == t then l
                else ab :: t'
        | [] -> []
    fun x -> 
        let k = Hashtbl.hash x
        let rec und t = 
            match t with
            | Leaf(h, l) when h = k -> 
                let l' = undefine_list x l
                if l' == l then t
                elif l' = [] then Empty
                else Leaf(h, l')
            | Branch(p, b, l, r) when k &&& (b - 1) = p -> 
                if k &&& b = 0 then 
                    let l' = und l
                    if l' == l then t
                    else 
                        (match l' with
                         | Empty -> r
                         | _ -> Branch(p, b, l', r))
                else 
                    let r' = und r
                    if r' == r then t
                    else 
                        (match r' with
                         | Empty -> l
                         | _ -> Branch(p, b, l, r'))
            | _ -> t
        und

(* ------------------------------------------------------------------------- *)
(* Redefinition and combination.                                             *)
(* ------------------------------------------------------------------------- *)

// (|->): Modify a finite partial function at one point.
// combine: Combine together two finite partial functions using pointwise operation.
let (|->), combine = 
    let newbranch p1 t1 p2 t2 = 
        let zp = p1 ^^^ p2
        let b = zp &&& (-zp)
        let p = p1 &&& (b - 1)
        if p1 &&& b = 0 then Branch(p, b, t1, t2)
        else Branch(p, b, t2, t1)
    let rec define_list (x, y as xy) l = 
        match l with
        | (a, b as ab) :: t -> 
            let c = compare x a
            if c = 0 then xy :: t
            elif c < 0 then xy :: l
            else ab :: (define_list xy t)
        | [] -> [xy]
    and combine_list op z l1 l2 = 
        match (l1, l2) with
        | [], _ -> l2
        | _, [] -> l1
        | ((x1, y1 as xy1) :: t1, (x2, y2 as xy2) :: t2) -> 
            let c = compare x1 x2
            if c < 0 then xy1 :: (combine_list op z t1 l2)
            elif c > 0 then xy2 :: (combine_list op z l1 t2)
            else 
                let y = op y1 y2
                let l = combine_list op z t1 t2
                if z(y) then l
                else (x1, y) :: l
    let (|->) x y = 
        let k = Hashtbl.hash x
        let rec upd t = 
            match t with
            | Empty -> Leaf(k, [x, y])
            | Leaf(h, l) -> 
                if h = k then Leaf(h, define_list (x, y) l)
                else newbranch h t k (Leaf(k, [x, y]))
            | Branch(p, b, l, r) -> 
                if k &&& (b - 1) <> p then newbranch p t k (Leaf(k, [x, y]))
                elif k &&& b = 0 then Branch(p, b, upd l, r)
                else Branch(p, b, l, upd r)
        upd
    let rec combine op z t1 t2 = 
        match (t1, t2) with
        | Empty, _ -> t2
        | _, Empty -> t1
        | Leaf(h1, l1), Leaf(h2, l2) -> 
            if h1 = h2 then 
                let l = combine_list op z l1 l2
                if l = [] then Empty
                else Leaf(h1, l)
            else newbranch h1 t1 h2 t2
        | (Leaf(k, lis) as lf), (Branch(p, b, l, r) as br) -> 
            if k &&& (b - 1) = p then 
                if k &&& b = 0 then 
                    (match combine op z lf l with
                     | Empty -> r
                     | l' -> Branch(p, b, l', r))
                else 
                    (match combine op z lf r with
                     | Empty -> l
                     | r' -> Branch(p, b, l, r'))
            else newbranch k lf p br
        | (Branch(p, b, l, r) as br), (Leaf(k, lis) as lf) -> 
            if k &&& (b - 1) = p then 
                if k &&& b = 0 then 
                    (match combine op z l lf with
                     | Empty -> r
                     | l' -> Branch(p, b, l', r))
                else 
                    (match combine op z r lf with
                     | Empty -> l
                     | r' -> Branch(p, b, l, r'))
            else newbranch p br k lf
        | Branch(p1, b1, l1, r1), Branch(p2, b2, l2, r2) -> 
            if b1 < b2 then 
                if p2 &&& (b1 - 1) <> p1 then newbranch p1 t1 p2 t2
                elif p2 &&& b1 = 0 then 
                    (match combine op z l1 t2 with
                     | Empty -> r1
                     | l -> Branch(p1, b1, l, r1))
                else 
                    (match combine op z r1 t2 with
                     | Empty -> l1
                     | r -> Branch(p1, b1, l1, r))
            elif b2 < b1 then 
                if p1 &&& (b2 - 1) <> p2 then newbranch p1 t1 p2 t2
                elif p1 &&& b2 = 0 then 
                    (match combine op z t1 l2 with
                     | Empty -> r2
                     | l -> Branch(p2, b2, l, r2))
                else 
                    (match combine op z t1 r2 with
                     | Empty -> l2
                     | r -> Branch(p2, b2, l2, r))
            elif p1 = p2 then 
                (match (combine op z l1 l2, combine op z r1 r2) with
                 | (Empty, r) -> r
                 | (l, Empty) -> l
                 | (l, r) -> Branch(p1, b1, l, r))
            else newbranch p1 t1 p2 t2
    (|->), combine

(* ------------------------------------------------------------------------- *)
(* Special case of point function.                                           *)
(* ------------------------------------------------------------------------- *)

/// Gives a one-point finite partial function.
let (|=>) = fun x y -> (x |-> y) undefined

(* ------------------------------------------------------------------------- *)
(* Grab an arbitrary element.                                                *)
(* ------------------------------------------------------------------------- *)

/// Picks an arbitrary element from the graph of a finite partial function.
let rec choose t = 
    match t with
    | Empty -> failwith "choose: completely undefined function"
    | Leaf(h, l) -> hd l
    | Branch(b, p, t1, t2) -> choose t1

(* ------------------------------------------------------------------------- *)
(* Install a trivial printer for the general polymorphic case.               *)
(* ------------------------------------------------------------------------- *)

/// Print a finite partial function.
let print_fpf(f : func<'a, 'b>) = "<func>"

#if INTERACTIVE
fsi.AddPrinter print_fpf
#endif

(* ------------------------------------------------------------------------- *)
(* Set operations parametrized by equality (from Steven Obua).               *)
(* ------------------------------------------------------------------------- *)

/// Tests if an element is equivalent to a member of a list w.r.t. some relation.
let rec mem' eq = 
    let rec mem x lis = 
        match lis with
        | [] -> false
        | (h :: t) -> eq x h || mem x t
    mem

/// Insert element into list unless it contains an equivalent one already.
let insert' eq x l = 
    if mem' eq x l then l
    else x :: l

/// Union of sets modulo an equivalence.
let union' eq l1 l2 = itlist (insert' eq) l1 l2
/// Compute union of a family of sets modulo an equivalence.
let unions' eq l = itlist (union' eq) l []
/// Subtraction of sets modulo an equivalence.
let subtract' eq l1 l2 = filter (fun x -> not(mem' eq x l2)) l1

(* ------------------------------------------------------------------------- *)
(* Accepts decimal, hex or binary numeral, using C notation 0x... for hex    *)
(* and analogous 0b... for binary.                                           *)
(* ------------------------------------------------------------------------- *)

/// Converts decimal, hex or binary string representation into number.
let num_of_string = 
    let values = 
        ["0", 0;
         "1", 1;
         "2", 2;
         "3", 3;
         "4", 4;
         "5", 5;
         "6", 6;
         "7", 7;
         "8", 8;
         "9", 9;
         "a", 10;
         "A", 10;
         "b", 11;
         "B", 11;
         "c", 12;
         "C", 12;
         "d", 13;
         "D", 13;
         "e", 14;
         "E", 14;
         "f", 15;
         "F", 15]
    let rec valof b s = 
        let v = Int(assoc s values)
        if v </ b then v
        else failwith "num_of_string: invalid digit for base"
    and two = num_2
    and ten = num_10
    and sixteen = Int 16
    let rec num_of_stringlist b l = 
        match l with
        | [] -> failwith "num_of_string: no digits after base indicator"
        | [h] -> valof b h
        | h :: t -> valof b h +/ b */ num_of_stringlist b t
    fun s -> 
        match explode(s) with
        | [] -> failwith "num_of_string: no digits"
        | "0" :: "x" :: hexdigits -> num_of_stringlist sixteen (rev hexdigits)
        | "0" :: "b" :: bindigits -> num_of_stringlist two (rev bindigits)
        | decdigits -> num_of_stringlist ten (rev decdigits)

(* ------------------------------------------------------------------------- *)
(* Convenient conversion between files and (lists of) strings.               *)
(* ------------------------------------------------------------------------- *)

/// Read file and convert content into a list of strings.
let strings_of_file filename = 
    let fd = 
        try 
            Pervasives.open_in filename
        with
        | Sys_error _ -> failwith("strings_of_file: can't open " + filename)
    let rec suck_lines acc = 
        try 
            let l = Pervasives.input_line fd
            suck_lines(l :: acc)
        with
        | End_of_file -> rev acc
    let data = suck_lines []
    (Pervasives.close_in fd
     data)

/// Read file and convert content into a string.
let string_of_file filename = end_itlist (fun s t -> s + "\n" + t) (strings_of_file filename)

/// Write out a string to a named file.
let file_of_string filename s = 
    let fd = Pervasives.open_out filename
    output_string fd s
    close_out fd<|MERGE_RESOLUTION|>--- conflicted
+++ resolved
@@ -38,13 +38,8 @@
     let numerator_ratio(r : Ratio.ratio) = r.Numerator
     let denominator_ratio(r : Ratio.ratio) = r.Denominator
 
-<<<<<<< HEAD
-let (==) (x : 'T) (y : 'T) = obj.ReferenceEquals(x, y)
-=======
 let inline (==) (x : 'T) (y : 'T) =
     System.Object.ReferenceEquals(x, y)
-let inline fail() = raise <| exn()
->>>>>>> 1dfd60c5
 
 // The exception fired by failwith is used as a control flow.
 // KeyNotFoundException is not recognized in many cases, so we have to use redefine Failure for compatibility.

﻿(*

Copyright 1998 University of Cambridge
Copyright 1998-2007 John Harrison
Copyright 2013 Jack Pappas, Eric Taucher, Domenico Masini

Licensed under the Apache License, Version 2.0 (the "License");
you may not use this file except in compliance with the License.
You may obtain a copy of the License at

    http://www.apache.org/licenses/LICENSE-2.0

Unless required by applicable law or agreed to in writing, software
distributed under the License is distributed on an "AS IS" BASIS,
WITHOUT WARRANTIES OR CONDITIONS OF ANY KIND, either express or implied.
See the License for the specific language governing permissions and
limitations under the License.

*)

#if INTERACTIVE
#else
/// Axiom of Infinity, definition of natural numbers.
module NHol.nums

open FSharp.Compatibility.OCaml
open FSharp.Compatibility.OCaml.Num

open NHol
open lib
open fusion
open fusion.Hol_kernel
open basics
open nets
open printer
open preterm
open parser
open equal
open bool
open drule
open tactics
open itab
open simp
open theorems
open ind_defs
open ``class``
open trivia
open canon
open meson
open quot
<<<<<<< HEAD
//open pair
=======
open pair
#endif
>>>>>>> 1dfd60c5

new_type("ind", 0)

let ONE_ONE = 
    new_definition
        (parse_term @"ONE_ONE(f:A->B) = !x1 x2. (f x1 = f x2) ==> (x1 = x2)")
let ONTO = new_definition(parse_term @"ONTO(f:A->B) = !y. ?x. y = f x")
let INFINITY_AX = new_axiom(parse_term @"?f:ind->ind. ONE_ONE f /\ ~(ONTO f)")

let IND_SUC_0_EXISTS = 
    prove
        ((parse_term 
              "?(f:ind->ind) z. (!x1 x2. (f x1 = f x2) = (x1 = x2)) /\ (!x. ~(f x = z))"), 
         X_CHOOSE_TAC (parse_term @"f:ind->ind") INFINITY_AX
         |> THEN <| EXISTS_TAC(parse_term @"f:ind->ind")
         |> THEN <| POP_ASSUM MP_TAC
         |> THEN <| REWRITE_TAC [ONE_ONE; ONTO]
         |> THEN <| MESON_TAC [])

let IND_SUC_SPEC = 
    let th1 = 
        new_definition
            (parse_term 
                 "IND_SUC = @f:ind->ind. ?z. (!x1 x2. (f x1 = f x2) = (x1 = x2)) /\ (!x. ~(f x = z))")
    let th2 = REWRITE_RULE [GSYM th1] (SELECT_RULE IND_SUC_0_EXISTS)
    let th3 = new_definition(parse_term @"IND_0 = @z:ind. (!x1 x2. IND_SUC x1 = IND_SUC x2 <=> x1 = x2) /\
                    (!x. ~(IND_SUC x = z))")
    REWRITE_RULE [GSYM th3] (SELECT_RULE th2)

let IND_SUC_INJ, IND_SUC_0 = CONJ_PAIR IND_SUC_SPEC
let NUM_REP_RULES, NUM_REP_INDUCT, NUM_REP_CASES = new_inductive_definition(parse_term @"NUM_REP IND_0 /\
    (!i. NUM_REP i ==> NUM_REP (IND_SUC i))")
let num_tydef = 
    new_basic_type_definition "num" ("mk_num", "dest_num") 
        (CONJUNCT1 NUM_REP_RULES)
let ZERO_DEF = new_definition(parse_term @"_0 = mk_num IND_0")
let SUC_DEF = new_definition(parse_term @"SUC n = mk_num(IND_SUC(dest_num n))")

let NOT_SUC_001 = 
    prove((parse_term @"!n. ~(SUC n = _0)"), REWRITE_TAC [SUC_DEF; ZERO_DEF]
                                            |> THEN <| MESON_TAC [NUM_REP_RULES
                                                                  fst num_tydef
                                                                  snd num_tydef
                                                                  IND_SUC_0])

let SUC_INJ = 
    prove
        ((parse_term @"!m n. SUC m = SUC n <=> m = n"), 
         REPEAT GEN_TAC
         |> THEN <| REWRITE_TAC [SUC_DEF]
         |> THEN <| EQ_TAC
         |> THEN <| DISCH_TAC
         |> THEN <| ASM_REWRITE_TAC []
         |> THEN <| POP_ASSUM(MP_TAC << AP_TERM(parse_term @"dest_num"))
         |> THEN 
         <| SUBGOAL_THEN (parse_term @"!p. NUM_REP (IND_SUC (dest_num p))") 
                MP_TAC
         |> THENL <| [GEN_TAC
                      |> THEN <| MATCH_MP_TAC(CONJUNCT2 NUM_REP_RULES)
                      ALL_TAC]
         |> THEN <| REWRITE_TAC [fst num_tydef
                                 snd num_tydef]
         |> THEN <| DISCH_TAC
         |> THEN <| ASM_REWRITE_TAC [IND_SUC_INJ]
         |> THEN <| DISCH_THEN(MP_TAC << AP_TERM(parse_term @"mk_num"))
         |> THEN <| REWRITE_TAC [fst num_tydef])

let num_INDUCTION_001 = 
    prove
        ((parse_term @"!P. P(_0) /\ (!n. P(n) ==> P(SUC n)) ==> !n. P n"), 
         REPEAT STRIP_TAC
         |> THEN 
         <| MP_TAC
                (SPEC (parse_term @"\i. NUM_REP i /\ P(mk_num i):bool") 
                     NUM_REP_INDUCT)
         |> THEN <| ASM_REWRITE_TAC [GSYM ZERO_DEF
                                     NUM_REP_RULES]
         |> THEN 
         <| W
                (C SUBGOAL_THEN (fun t -> REWRITE_TAC [t]) << funpow 2 lhand 
                 << snd)
         |> THENL <| [REPEAT STRIP_TAC
                      |> THENL 
                      <| [MATCH_MP_TAC(CONJUNCT2 NUM_REP_RULES)
                          |> THEN <| ASM_REWRITE_TAC []
                          SUBGOAL_THEN 
                              (parse_term @"mk_num(IND_SUC i) = SUC(mk_num i)") 
                              SUBST1_TAC
                          |> THENL <| [REWRITE_TAC [SUC_DEF]
                                       |> THEN <| REPEAT AP_TERM_TAC
                                       |> THEN <| CONV_TAC SYM_CONV
                                       |> THEN 
                                       <| REWRITE_TAC [GSYM(snd num_tydef)]
                                       |> THEN <| FIRST_ASSUM MATCH_ACCEPT_TAC
                                       FIRST_ASSUM MATCH_MP_TAC
                                       |> THEN <| FIRST_ASSUM MATCH_ACCEPT_TAC]]
                      DISCH_THEN(MP_TAC << SPEC(parse_term @"dest_num n"))
                      |> THEN <| REWRITE_TAC [fst num_tydef
                                              snd num_tydef]])

let num_Axiom_001 = 
    prove
        ((parse_term @"!(e:A) f. ?!fn. (fn _0 = e) /\
                    (!n. fn (SUC n) = f (fn n) n)"), 
         REPEAT GEN_TAC
         |> THEN <| ONCE_REWRITE_TAC [EXISTS_UNIQUE_THM]
         |> THEN <| CONJ_TAC
         |> THENL <| [(MP_TAC << prove_inductive_relations_exist)
                          (parse_term 
                               "PRG _0 e /\ (!b:A n:num. PRG n b ==> PRG (SUC n) (f b n))")
                      |> THEN 
                      <| DISCH_THEN
                             (CHOOSE_THEN(CONJUNCTS_THEN2 ASSUME_TAC MP_TAC))
                      |> THEN 
                      <| DISCH_THEN
                             (CONJUNCTS_THEN2 ASSUME_TAC (ASSUME_TAC << GSYM))
                      |> THEN 
                      <| SUBGOAL_THEN (parse_term @"!n:num. ?!y:A. PRG n y") 
                             MP_TAC
                      |> THENL <| [MATCH_MP_TAC num_INDUCTION_001
                                   |> THEN <| REPEAT STRIP_TAC
                                   |> THEN 
                                   <| FIRST_ASSUM
                                          (fun th -> 
                                              GEN_REWRITE_TAC BINDER_CONV 
                                                  [GSYM th])
                                   |> THEN 
                                   <| REWRITE_TAC 
                                          [GSYM NOT_SUC_001
                                           NOT_SUC_001; SUC_INJ; 
                                           EXISTS_UNIQUE_REFL]
                                   |> THEN <| REWRITE_TAC [UNWIND_THM1]
                                   |> THEN 
                                   <| UNDISCH_TAC
                                          (parse_term @"?!y. PRG (n:num) (y:A)")
                                   |> THEN <| REWRITE_TAC [EXISTS_UNIQUE_THM]
                                   |> THEN 
                                   <| DISCH_THEN
                                          (CONJUNCTS_THEN2 
                                               (X_CHOOSE_TAC(parse_term @"y:A")) 
                                               ASSUME_TAC)
                                   |> THEN <| REPEAT STRIP_TAC
                                   |> THEN <| ASM_REWRITE_TAC []
                                   |> THENL 
                                   <| [MAP_EVERY EXISTS_TAC [(parse_term 
                                                                  "(f:A->num->A) y n")
                                                             (parse_term @"y:A")]
                                       AP_THM_TAC
                                       |> THEN <| AP_TERM_TAC
                                       |> THEN <| FIRST_ASSUM MATCH_MP_TAC]
                                   |> THEN <| ASM_REWRITE_TAC []
                                   REWRITE_TAC [UNIQUE_SKOLEM_ALT]
                                   |> THEN 
                                   <| DISCH_THEN
                                          (X_CHOOSE_THEN 
                                               (parse_term @"fn:num->A") 
                                               (ASSUME_TAC << GSYM))
                                   |> THEN <| EXISTS_TAC(parse_term @"fn:num->A")
                                   |> THEN <| ASM_REWRITE_TAC []
                                   |> THEN <| GEN_TAC
                                   |> THEN 
                                   <| FIRST_ASSUM(MATCH_MP_TAC << CONJUNCT2)
                                   |> THEN 
                                   <| FIRST_ASSUM
                                          (fun th -> GEN_REWRITE_TAC I [GSYM th])
                                   |> THEN <| REFL_TAC]
                      REPEAT STRIP_TAC
                      |> THEN <| ONCE_REWRITE_TAC [FUN_EQ_THM]
                      |> THEN <| MATCH_MP_TAC num_INDUCTION_001
                      |> THEN <| ASM_REWRITE_TAC []
                      |> THEN <| REPEAT STRIP_TAC
                      |> THEN <| ASM_REWRITE_TAC []])

let NUMERAL = new_definition(parse_term @"NUMERAL (n:num) = n")

let NOT_SUC, num_INDUCTION, num_Axiom = 
    let xFuncs =
        let th = prove((parse_term @"_0 = 0"), REWRITE_TAC [NUMERAL])
        map (GEN_REWRITE_RULE DEPTH_CONV [th]) 
            [NOT_SUC_001; num_INDUCTION_001; num_Axiom_001]
    match xFuncs with
    | [not_suc; num_induction; num_axiom] -> not_suc, num_induction, num_axiom
    | _ -> failwith "xFuncs: Unhandled case."

let (INDUCT_TAC : tactic) = 
    MATCH_MP_TAC num_INDUCTION
    |> THEN <| CONJ_TAC
    |> THENL <| [ALL_TAC
                 GEN_TAC
                 |> THEN <| DISCH_TAC]

let num_RECURSION = 
    let avs = fst(strip_forall(concl num_Axiom))
    GENL avs (EXISTENCE(SPECL avs num_Axiom))

let num_CASES = 
    prove
        ((parse_term @"!m. (m = 0) \/ (?n. m = SUC n)"), INDUCT_TAC
                                                        |> THEN <| MESON_TAC [])

let num_RECURSION_STD = 
    prove
        ((parse_term @"!e:Z f. ?fn. (fn 0 = e) /\ (!n. fn (SUC n) = f n (fn n))"), 
         REPEAT GEN_TAC
         |> THEN 
         <| MP_TAC
                (ISPECL [(parse_term @"e:Z")
                         (parse_term @"(\z n. (f:num->Z->Z) n z)")] num_RECURSION)
         |> THEN <| REWRITE_TAC [])

inductive_type_store 
:= ("num", (2, num_INDUCTION, num_RECURSION_STD)) :: (!inductive_type_store)

let BIT0_DEF = 
    let def = 
        new_definition
            (parse_term 
                 "BIT0 = @fn. fn 0 = 0 /\ (!n. fn (SUC n) = SUC (SUC(fn n)))")
    let th = 
        BETA_RULE(ISPECL [(parse_term @"0")
                          (parse_term @"\m n:num. SUC(SUC m)")] num_RECURSION)
    REWRITE_RULE [GSYM def] (SELECT_RULE th)

let BIT1_DEF = new_definition(parse_term @"BIT1 n = SUC (BIT0 n)")

let mk_numeral = 
    let Z = mk_const("_0", [])
    let BIT0 = mk_const("BIT0", [])
    let BIT1 = mk_const("BIT1", [])
    let NUMERAL = mk_const("NUMERAL", [])
    let zero = num_0
    let rec mk_num n = 
        if n =/ num_0
        then Z
        else 
            mk_comb((if mod_num n num_2 =/ num_0
                     then BIT0
                     else BIT1), mk_num(quo_num n num_2))
    fun n -> 
        if n </ zero
        then failwith "mk_numeral: negative argument"
        else mk_comb(NUMERAL, mk_num n)

let mk_small_numeral n = mk_numeral(Int n)
let dest_small_numeral t = Num.int_of_num(dest_numeral t)
let is_numeral = can dest_numeral
let the_specifications = ref []

let new_specification = 
    let check_distinct l = 
        try 
            itlist (fun t res -> 
                    if mem t res
                    then fail()
                    else t :: res) l [] |> ignore
            true
        with
        | Failure _ -> false
    let specify n name th = 
        let ntm = mk_numeral n
        let gv = genvar(type_of ntm)
        let th0 = CONV_RULE (REWR_CONV SKOLEM_THM) (GEN gv th)
        let th1 = CONV_RULE (RATOR_CONV(REWR_CONV EXISTS_THM)
                             |> THENC <| BETA_CONV) th0
        let l, r = dest_comb(concl th1)
        let rn = mk_comb(r, ntm)
        let ty = type_of rn
        let th2 = new_definition(mk_eq(mk_var(name, ty), rn))
        GEN_REWRITE_RULE ONCE_DEPTH_CONV [GSYM th2] 
            (SPEC ntm (CONV_RULE BETA_CONV th1))
    let rec specifies n names th = 
        match names with
        | [] -> th
        | name :: onames -> 
            let th' = specify n name th
            specifies (n +/ Int 1) onames th'
    let specification_counter = ref(Int 0)
    fun names th -> 
        let asl, c = dest_thm th
        if not(asl = [])
        then failwith "new_specification: Assumptions not allowed in theorem"
        elif not(frees c = [])
        then failwith "new_specification: Free variables in predicate"
        else 
            let avs = fst(strip_exists c)
            if length names = 0 || length names > length avs
            then 
                failwith 
                    "new_specification: Unsuitable number of constant names"
            elif not(check_distinct names)
            then failwith "new_specification: Constant names not distinct"
            else 
                try 
                    let sth = 
                        snd
                            (find 
                                 (fun ((names', th'), sth') ->
                                         names' = names 
                                         && aconv (concl th') (concl th)) 
                                 (!the_specifications))
                    warn true ("Benign respecification")
                    sth
                with
                | Failure _ -> 
                    let sth = specifies (!specification_counter) names th
                    the_specifications 
                    := ((names, th), sth) :: (!the_specifications)
                    specification_counter 
                    := !specification_counter +/ Int(length names)
                    sth<|MERGE_RESOLUTION|>--- conflicted
+++ resolved
@@ -48,12 +48,9 @@
 open canon
 open meson
 open quot
-<<<<<<< HEAD
 //open pair
-=======
-open pair
 #endif
->>>>>>> 1dfd60c5
+
 
 new_type("ind", 0)
 

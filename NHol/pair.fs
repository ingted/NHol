﻿(*

Copyright 1998 University of Cambridge
Copyright 1998-2007 John Harrison
Copyright 2013 Jack Pappas, Eric Taucher

Licensed under the Apache License, Version 2.0 (the "License");
you may not use this file except in compliance with the License.
You may obtain a copy of the License at

    http://www.apache.org/licenses/LICENSE-2.0

Unless required by applicable law or agreed to in writing, software
distributed under the License is distributed on an "AS IS" BASIS,
WITHOUT WARRANTIES OR CONDITIONS OF ANY KIND, either express or implied.
See the License for the specific language governing permissions and
limitations under the License.

*)

#if INTERACTIVE
#else
/// Theory of pairs.
module NHol.pair

open FSharp.Compatibility.OCaml
open FSharp.Compatibility.OCaml.Num

open NHol
open lib
open fusion
open fusion.Hol_kernel
open basics
open nets
open printer
open preterm
open parser
open equal
open bool
open drule
open tactics
open itab
open simp
open theorems
open ind_defs
open ``class``
open trivia
open canon
open meson
open quot
#endif

(* ------------------------------------------------------------------------- *)
(* Constants implementing (or at least tagging) syntactic sugar.             *)
(* ------------------------------------------------------------------------- *)
let LET_DEF = new_definition(parse_term @"LET (f:A->B) x = f x")

let LET_END_DEF = new_definition(parse_term @"LET_END (t:A) = t")

let GABS_DEF = new_definition(parse_term @"GABS (P:A->bool) = (@) P")

let GEQ_DEF = new_definition(parse_term @"GEQ a b = (a:A = b)")

let _SEQPATTERN = 
    new_definition
        (parse_term @"_SEQPATTERN = \r s x. if ?y. r x y then r x else s x")

let _UNGUARDED_PATTERN = 
    new_definition(parse_term @"_UNGUARDED_PATTERN = \p r. p /\ r")

let _GUARDED_PATTERN = 
    new_definition(parse_term @"_GUARDED_PATTERN = \p g r. p /\ g /\ r")

let _MATCH = 
    new_definition
        (parse_term @"_MATCH =  \e r. if (?!) (r e) then (@) (r e) else @z. F")

let _FUNCTION = 
    new_definition
        (parse_term @"_FUNCTION = \r x. if (?!) (r x) then (@) (r x) else @z. F")

(* ------------------------------------------------------------------------- *)
(* Pair type.                                                                *)
(* ------------------------------------------------------------------------- *)
let mk_pair_def = 
    new_definition(parse_term @"mk_pair (x:A) (y:B) = \a b. (a = x) /\ (b = y)")

let PAIR_EXISTS_THM = 
    prove((parse_term @"?x. ?(a:A) (b:B). x = mk_pair a b"), MESON_TAC [])

let prod_tybij = 
    new_type_definition "prod" ("ABS_prod", "REP_prod") PAIR_EXISTS_THM

let REP_ABS_PAIR = 
    prove
        ((parse_term @"!(x:A) (y:B). REP_prod (ABS_prod (mk_pair x y)) = mk_pair x y"), 
         MESON_TAC [prod_tybij])

parse_as_infix(",", (14, "right"))

let COMMA_DEF = new_definition(parse_term @"(x:A),(y:B) = ABS_prod(mk_pair x y)") // try to put a space after ABS_Prod

let FST_DEF = new_definition(parse_term @"FST (p:A#B) = @x. ?y. p = x,y")

let SND_DEF = new_definition(parse_term @"SND (p:A#B) = @y. ?x. p = x,y")

let PAIR_EQ = 
    prove
        ((parse_term @"!(x:A) (y:B) a b. (x,y = a,b) <=> (x = a) /\ (y = b)"), 
         REPEAT GEN_TAC
         |> THEN <| EQ_TAC
         |> THENL <| [REWRITE_TAC [COMMA_DEF]
                      |> THEN 
                      <| DISCH_THEN
                             (MP_TAC 
                              << AP_TERM(parse_term @"REP_prod:A#B->A->B->bool"))
                      |> THEN <| REWRITE_TAC [REP_ABS_PAIR]
                      |> THEN <| REWRITE_TAC [mk_pair_def; FUN_EQ_THM]
                      ALL_TAC]
         |> THEN <| MESON_TAC [])

let PAIR_SURJECTIVE = 
    prove((parse_term @"!p:A#B. ?x y. p = x,y"), GEN_TAC
                                                |> THEN 
                                                <| REWRITE_TAC [COMMA_DEF]
                                                |> THEN 
                                                <| MP_TAC
                                                       (SPEC 
                                                            (parse_term @"REP_prod p :A->B->bool") 
                                                            (CONJUNCT2 
                                                                 prod_tybij))
                                                |> THEN 
                                                <| REWRITE_TAC 
                                                       [CONJUNCT1 prod_tybij]
                                                |> THEN 
                                                <| DISCH_THEN
                                                       (X_CHOOSE_THEN 
                                                            (parse_term @"a:A") 
                                                            (X_CHOOSE_THEN 
                                                                 (parse_term @"b:B") 
                                                                 MP_TAC))
                                                |> THEN 
                                                <| DISCH_THEN
                                                       (MP_TAC 
                                                        << AP_TERM
                                                               (parse_term @"ABS_prod:(A->B->bool)->A#B"))
                                                |> THEN 
                                                <| REWRITE_TAC 
                                                       [CONJUNCT1 prod_tybij]
                                                |> THEN <| DISCH_THEN SUBST1_TAC
                                                |> THEN 
                                                <| MAP_EVERY EXISTS_TAC 
                                                       [(parse_term @"a:A")
                                                        (parse_term @"b:B")]
                                                |> THEN <| REFL_TAC)

let FST = 
    prove
        ((parse_term @"!(x:A) (y:B). FST(x,y) = x"), 
         REPEAT GEN_TAC
         |> THEN <| REWRITE_TAC [FST_DEF]
         |> THEN <| MATCH_MP_TAC SELECT_UNIQUE
         |> THEN <| GEN_TAC
         |> THEN <| BETA_TAC
         |> THEN <| REWRITE_TAC [PAIR_EQ]
         |> THEN <| EQ_TAC
         |> THEN <| STRIP_TAC
         |> THEN <| ASM_REWRITE_TAC []
         |> THEN <| EXISTS_TAC(parse_term @"y:B")
         |> THEN <| ASM_REWRITE_TAC [])

let SND = 
    prove
        ((parse_term @"!(x:A) (y:B). SND(x,y) = y"), 
         REPEAT GEN_TAC
         |> THEN <| REWRITE_TAC [SND_DEF]
         |> THEN <| MATCH_MP_TAC SELECT_UNIQUE
         |> THEN <| GEN_TAC
         |> THEN <| BETA_TAC
         |> THEN <| REWRITE_TAC [PAIR_EQ]
         |> THEN <| EQ_TAC
         |> THEN <| STRIP_TAC
         |> THEN <| ASM_REWRITE_TAC []
         |> THEN <| EXISTS_TAC(parse_term @"x:A")
         |> THEN <| ASM_REWRITE_TAC [])

let PAIR = 
    prove
        ((parse_term @"!x:A#B. FST x,SND x = x"), 
         GEN_TAC
         |> THEN 
         <| (X_CHOOSE_THEN (parse_term @"a:A") 
                 (X_CHOOSE_THEN (parse_term @"b:B") SUBST1_TAC) 
                 (SPEC (parse_term @"x:A#B") PAIR_SURJECTIVE))
         |> THEN <| REWRITE_TAC [FST; SND])

let pair_INDUCT = 
    prove
        ((parse_term @"!P. (!x y. P (x,y)) ==> !p. P p"), 
         REPEAT STRIP_TAC
         |> THEN <| GEN_REWRITE_TAC RAND_CONV [GSYM PAIR]
         |> THEN <| FIRST_ASSUM MATCH_ACCEPT_TAC)

let pair_RECURSION = 
    prove
        ((parse_term @"!PAIR'. ?fn:A#B->C. !a0 a1. fn (a0,a1) = PAIR' a0 a1"), 
         GEN_TAC
         |> THEN <| EXISTS_TAC(parse_term @"\p. (PAIR':A->B->C) (FST p) (SND p)")
         |> THEN <| REWRITE_TAC [FST; SND])

(* ------------------------------------------------------------------------- *)
(* Syntax operations.                                                        *)
(* ------------------------------------------------------------------------- *)
/// Tests a term to see if it is a pair.
let is_pair = is_binary ","

/// Breaks apart a pair into two separate terms.
let dest_pair = dest_binary ","

/// Constructs object-level pair from a pair of terms.
let mk_pair = 
    let ptm = mk_const(",", [])
    fun (l, r) -> 
        mk_comb(mk_comb(inst [type_of l, aty
                              type_of r, bty] ptm, l), r)

//extend_basic_rewrites [FST; SND; PAIR] duplicate line

(* ------------------------------------------------------------------------- *)
(* Extend basic rewrites; extend new_definition to allow paired varstructs.  *)
(* ------------------------------------------------------------------------- *)

extend_basic_rewrites [FST; SND; PAIR] // deleted ;;

(* ------------------------------------------------------------------------- *)
(* Extend definitions to paired varstructs with benignity checking.          *)
(* ------------------------------------------------------------------------- *)
/// List of all definitions introduced so far.
let the_definitions = 
    ref 
        [SND_DEF; FST_DEF; COMMA_DEF; mk_pair_def; GEQ_DEF; GABS_DEF; 
         LET_END_DEF; LET_DEF; one_DEF; I_DEF; o_DEF; COND_DEF; _FALSITY_; 
         EXISTS_UNIQUE_DEF; NOT_DEF; F_DEF; OR_DEF; EXISTS_DEF; FORALL_DEF; 
         IMP_DEF; AND_DEF; T_DEF]

/// Declare a new constant and a definitional axiom.
let new_definition = 
    let depair = 
        let rec depair gv arg = 
            try 
                let l, r = dest_pair arg
                (depair (list_mk_icomb "FST" [gv]) l) @ (depair (list_mk_icomb "SND" [gv]) r) //deleted new line before @
            with
            | Failure _ -> [gv, arg]
        fun arg -> 
            let gv = genvar(type_of arg)
            gv, depair gv arg
    fun tm -> 
        let avs, def = strip_forall tm
        try 
            let th, th' = 
                tryfind (fun th -> th, PART_MATCH I th def) (!the_definitions)
            ignore(PART_MATCH I th' (snd(strip_forall(concl th))))
            warn true "Benign redefinition"
            GEN_ALL(GENL avs th')
        with
        | Failure _ -> 
            let l, r = dest_eq def
            let fn, args = strip_comb l
            let gargs, reps = (I ||>> unions)(unzip(map depair args))
            let l' = list_mk_comb(fn, gargs)
            let r' = subst reps r
            let th1 = new_definition(mk_eq(l', r'))
            let slist = zip args gargs
            let th2 = INST slist (SPEC_ALL th1)
            let xreps = map (subst slist << fst) reps
            let threps = map (SYM << PURE_REWRITE_CONV [FST; SND]) xreps
            let th3 = TRANS th2 (SYM(SUBS_CONV threps r))
            let th4 = GEN_ALL(GENL avs th3)
            the_definitions := th4 :: (!the_definitions) // to be checked
            th4

(* ------------------------------------------------------------------------- *)
(* A few more useful definitions.                                            *)
(* ------------------------------------------------------------------------- *)
let CURRY_DEF = new_definition(parse_term @"CURRY(f:A#B->C) x y = f(x,y)")

let UNCURRY_DEF = 
    new_definition(parse_term @"!f x y. UNCURRY(f:A->B->C)(x,y) = f x y")

let PASSOC_DEF = 
    new_definition
        (parse_term @"!f x y z. PASSOC (f:(A#B)#C->D) (x,y,z) = f ((x,y),z)")

(* ------------------------------------------------------------------------- *)
(* Analog of ABS_CONV for generalized abstraction.                           *)
(* ------------------------------------------------------------------------- *)
/// Applies a conversion to the body of a generalized abstraction.
let GABS_CONV conv tm = 
    if is_abs tm
    then ABS_CONV conv tm
    else 
        let gabs, bod = dest_comb tm
        let f, qtm = dest_abs bod
        let xs, bod = strip_forall qtm
        AP_TERM gabs (ABS f (itlist MK_FORALL xs (RAND_CONV conv bod)))

(* ------------------------------------------------------------------------- *)
(* General beta-conversion over linear pattern of nested constructors.       *)
(* ------------------------------------------------------------------------- *)
/// Beta-reduces general beta-redexes (e.g. paired ones).
let GEN_BETA_CONV = 
    let projection_cache = ref []
    let create_projections conname = 
        try 
            assoc conname (!projection_cache)
        with
        | Failure _ -> 
            let genty = get_const_type conname
            let conty = fst(dest_type(repeat (snd << dest_fun_ty) genty))
            let _, _, rth = assoc conty (!inductive_type_store)
            let sth = SPEC_ALL rth
            let evs, bod = strip_exists(concl sth)
            let cjs = conjuncts bod
            let ourcj = 
                find 
                    ((=) conname << fst << dest_const << fst << strip_comb //check (=) conname, check all better
                     << rand << lhand << snd << strip_forall) cjs
            let n = index ourcj cjs
            let avs, eqn = strip_forall ourcj
            let con', args = strip_comb(rand eqn)
            let aargs, zargs = chop_list (length avs) args
            let gargs = map (genvar << type_of) zargs
            let gcon = 
                genvar(itlist (mk_fun_ty << type_of) avs (type_of(rand eqn)))
            let bth = 
                INST [list_mk_abs(aargs @ gargs, list_mk_comb(gcon, avs)), con'] 
                    sth
            let cth = el n (CONJUNCTS(ASSUME(snd(strip_exists(concl bth)))))
            let dth = 
                CONV_RULE 
                    (funpow (length avs) BINDER_CONV (RAND_CONV(BETAS_CONV))) 
                    cth
            let eth = 
                SIMPLE_EXISTS (rator(lhand(snd(strip_forall(concl dth))))) dth
            let fth = PROVE_HYP bth (itlist SIMPLE_CHOOSE evs eth)
            let zty = type_of(rand(snd(strip_forall(concl dth))))
            let mk_projector a = 
                let ity = type_of a
                let th = 
                    BETA_RULE(PINST [ity, zty] [list_mk_abs(avs, a), gcon] fth)
                SYM(SPEC_ALL(SELECT_RULE th))
            let ths = map mk_projector avs
            (projection_cache := (conname, ths) :: (!projection_cache)
             ths)
    let GEQ_CONV = REWR_CONV(GSYM GEQ_DEF)
    let DEGEQ_RULE = CONV_RULE(REWR_CONV GEQ_DEF)
    let GABS_RULE = 
        let pth = 
            prove
                ((parse_term @"(?) P ==> P (GABS P)"), 
                 SIMP_TAC [GABS_DEF; SELECT_AX; ETA_AX])
        MATCH_MP pth
    let rec create_iterated_projections tm = 
        if frees tm = []
        then []
        elif is_var tm
        then [REFL tm]
        else 
            let con, args = strip_comb tm
            let prjths = create_projections(fst(dest_const con))
            let atm = rand(rand(concl(hd prjths)))
            let instn = term_match [] atm tm
            let arths = map (INSTANTIATE instn) prjths
            let ths = 
                map (fun arth -> 
                        let sths = 
                            create_iterated_projections(lhand(concl arth))
                        map (CONV_RULE(RAND_CONV(SUBS_CONV [arth]))) sths) arths
            unions' equals_thm ths
    let GEN_BETA_CONV1 tm = //I don't know if using the same name of the function to be defined can cause problems
        try 
            BETA_CONV tm
        with
        | Failure _ -> 
            let l, r = dest_comb tm
            let vstr, bod = dest_gabs l
            let instn = term_match [] vstr r
            let prjs = create_iterated_projections vstr
            let th1 = SUBS_CONV prjs bod
            let bod' = rand(concl th1)
            let gv = genvar(type_of vstr)
            let pat = mk_abs(gv, subst [gv, vstr] bod')
            let th2 = TRANS (BETA_CONV(mk_comb(pat, vstr))) (SYM th1)
            let avs = fst(strip_forall(body(rand l)))
            let th3 = GENL (fst(strip_forall(body(rand l)))) th2
            let efn = genvar(type_of pat)
            let th4 = 
                EXISTS (mk_exists(efn, subst [efn, pat] (concl th3)), pat) th3
            let th5 = 
                CONV_RULE (funpow (length avs + 1) BINDER_CONV GEQ_CONV) th4
            let th6 = CONV_RULE BETA_CONV (GABS_RULE th5)
            INSTANTIATE instn (DEGEQ_RULE(SPEC_ALL th6))
    GEN_BETA_CONV1


(* ------------------------------------------------------------------------- *)
(* Add this to the basic "rewrites" and pairs to the inductive type store.   *)
(* ------------------------------------------------------------------------- *)

extend_basic_convs ("GEN_BETA_CONV", ((parse_term @"GABS (\a. b) c"), GEN_BETA_CONV))

inductive_type_store := ("prod", (1, pair_INDUCT, pair_RECURSION)) :: (!inductive_type_store)

(* ------------------------------------------------------------------------- *)
(* Convenient rules to eliminate binders over pairs.                         *)
(* ------------------------------------------------------------------------- *)
let FORALL_PAIR_THM = 
    prove((parse_term @"!P. (!p. P p) <=> (!p1 p2. P(p1,p2))"), MESON_TAC [PAIR])

let EXISTS_PAIR_THM = 
    prove((parse_term @"!P. (?p. P p) <=> ?p1 p2. P(p1,p2)"), MESON_TAC [PAIR])
<<<<<<< HEAD

//Error unsolved goal
let LAMBDA_PAIR_THM = Sequent([],parse_term @"!t. (\p. t p) = (\(x,y). t(x,y))")
//    prove
//        ((parse_term @"!t. (\p. t p) = (\(x,y). t(x,y))"), 
//         REWRITE_TAC [FORALL_PAIR_THM; FUN_EQ_THM])

//Error unsolved goal
let PAIRED_ETA_THM = Sequent([],parse_term @"(!f. (\(x,y). f (x,y)) = f) /\ (!f. (\(x,y,z). f (x,y,z)) = f) /\ (!f. (\(w,x,y,z). f (w,x,y,z)) = f)")
//    prove
//        ((parse_term @"(!f. (\(x,y). f (x,y)) = f) /\
//    (!f. (\(x,y,z). f (x,y,z)) = f) /\
//    (!f. (\(w,x,y,z). f (w,x,y,z)) = f)"), 
//         REPEAT STRIP_TAC
//         |> THEN <| REWRITE_TAC [FUN_EQ_THM; FORALL_PAIR_THM])

//Error unsolved goal
let FORALL_UNCURRY = Sequent([],parse_term @"!P. (!f:A->B->C. P f) <=> (!f. P (\a b. f(a,b)))")
//    prove
//        ((parse_term @"!P. (!f:A->B->C. P f) <=> (!f. P (\a b. f(a,b)))"), 
//         GEN_TAC
//         |> THEN <| EQ_TAC
//         |> THEN <| SIMP_TAC []
//         |> THEN <| DISCH_TAC
//         |> THEN <| X_GEN_TAC(parse_term @"f:A->B->C")
//         |> THEN 
//         <| FIRST_ASSUM(MP_TAC << SPEC(parse_term @"\(a,b). (f:A->B->C) a b"))
//         |> THEN <| SIMP_TAC [ETA_AX])
=======

// Error unsolved goal
let LAMBDA_PAIR_THM = 
#if BUGGY
    prove
        ((parse_term @"!t. (\p. t p) = (\(x,y). t(x,y))"), 
         REWRITE_TAC [FORALL_PAIR_THM; FUN_EQ_THM])
#else
    Sequent([],parse_term @"!t. (\p. t p) = (\(x,y). t(x,y))")
#endif

// Error unsolved goal
let PAIRED_ETA_THM = 
#if BUGGY
    prove
        ((parse_term @"(!f. (\(x,y). f (x,y)) = f) /\
    (!f. (\(x,y,z). f (x,y,z)) = f) /\
    (!f. (\(w,x,y,z). f (w,x,y,z)) = f)"), 
         REPEAT STRIP_TAC
         |> THEN <| REWRITE_TAC [FUN_EQ_THM; FORALL_PAIR_THM])
#else
    Sequent([],parse_term @"(!f. (\(x,y). f (x,y)) = f) /\ (!f. (\(x,y,z). f (x,y,z)) = f) /\ (!f. (\(w,x,y,z). f (w,x,y,z)) = f)")
#endif

// Error unsolved goal
let FORALL_UNCURRY = 
#if BUGGY
    prove
        ((parse_term @"!P. (!f:A->B->C. P f) <=> (!f. P (\a b. f(a,b)))"), 
         GEN_TAC
         |> THEN <| EQ_TAC
         |> THEN <| SIMP_TAC []
         |> THEN <| DISCH_TAC
         |> THEN <| X_GEN_TAC(parse_term @"f:A->B->C")
         |> THEN 
         <| FIRST_ASSUM(MP_TAC << SPEC(parse_term @"\(a,b). (f:A->B->C) a b"))
         |> THEN <| SIMP_TAC [ETA_AX])
#else
    Sequent([],parse_term @"!P. (!f:A->B->C. P f) <=> (!f. P (\a b. f(a,b)))")
#endif
>>>>>>> 0cb87c47

let EXISTS_UNCURRY = 
    prove
        ((parse_term @"!P. (?f:A->B->C. P f) <=> (?f. P (\a b. f(a,b)))"), 
         ONCE_REWRITE_TAC [MESON [] (parse_term @"(?x. P x) <=> ~(!x. ~P x)")]
         |> THEN <| REWRITE_TAC [FORALL_UNCURRY])

let EXISTS_CURRY = 
    prove
        ((parse_term @"!P. (?f. P f) <=> (?f. P (\(a,b). f a b))"), 
         REWRITE_TAC [EXISTS_UNCURRY; PAIRED_ETA_THM])

let FORALL_CURRY = 
    prove
        ((parse_term @"!P. (!f. P f) <=> (!f. P (\(a,b). f a b))"), 
         REWRITE_TAC [FORALL_UNCURRY; PAIRED_ETA_THM])

(* ------------------------------------------------------------------------- *)
(* Related theorems for explicitly paired quantifiers.                       *)
(* ------------------------------------------------------------------------- *)
<<<<<<< HEAD
//Error unsolved goal
let FORALL_PAIRED_THM = Sequent([],parse_term @"!P. (!(x,y). P x y) <=> (!x y. P x y)")
//    prove
//        ((parse_term @"!P. (!(x,y). P x y) <=> (!x y. P x y)"), 
//         GEN_TAC
//         |> THEN <| GEN_REWRITE_TAC (LAND_CONV << RATOR_CONV) [FORALL_DEF]
//         |> THEN <| REWRITE_TAC [FUN_EQ_THM; FORALL_PAIR_THM])

//Error unsolved goal
let EXISTS_PAIRED_THM = Sequent([],parse_term @"!P. (?(x,y). P x y) <=> (?x y. P x y)")
//    prove
//        ((parse_term @"!P. (?(x,y). P x y) <=> (?x y. P x y)"), 
//         GEN_TAC
//         |> THEN <| MATCH_MP_TAC(TAUT(parse_term @"(~p <=> ~q) ==> (p <=> q)"))
//         |> THEN <| REWRITE_TAC [REWRITE_RULE [ETA_AX] NOT_EXISTS_THM
//                                 FORALL_PAIR_THM])
=======

// Error unsolved goal
let FORALL_PAIRED_THM = 
#if BUGGY
    prove
        ((parse_term @"!P. (!(x,y). P x y) <=> (!x y. P x y)"), 
         GEN_TAC
         |> THEN <| GEN_REWRITE_TAC (LAND_CONV << RATOR_CONV) [FORALL_DEF]
         |> THEN <| REWRITE_TAC [FUN_EQ_THM; FORALL_PAIR_THM])
#else
    Sequent([],parse_term @"!P. (!(x,y). P x y) <=> (!x y. P x y)")
#endif

// Error unsolved goal
let EXISTS_PAIRED_THM = 
#if BUGGY
    prove
        ((parse_term @"!P. (?(x,y). P x y) <=> (?x y. P x y)"), 
         GEN_TAC
         |> THEN <| MATCH_MP_TAC(TAUT(parse_term @"(~p <=> ~q) ==> (p <=> q)"))
         |> THEN <| REWRITE_TAC [REWRITE_RULE [ETA_AX] NOT_EXISTS_THM
                                 FORALL_PAIR_THM])
#else
    Sequent([],parse_term @"!P. (?(x,y). P x y) <=> (?x y. P x y)")
#endif
>>>>>>> 0cb87c47

(* ------------------------------------------------------------------------- *)
(* Likewise for tripled quantifiers (could continue with the same proof).    *)
(* ------------------------------------------------------------------------- *)
<<<<<<< HEAD
//Error unsolved goal
let FORALL_TRIPLED_THM = Sequent([],parse_term @"!P. (!(x,y,z). P x y z) <=> (!x y z. P x y z)")
//    prove
//        ((parse_term @"!P. (!(x,y,z). P x y z) <=> (!x y z. P x y z)"), 
//         GEN_TAC
//         |> THEN <| GEN_REWRITE_TAC (LAND_CONV << RATOR_CONV) [FORALL_DEF]
//         |> THEN <| REWRITE_TAC [FUN_EQ_THM; FORALL_PAIR_THM])

//Error unsolved goal
let EXISTS_TRIPLED_THM = Sequent([],parse_term @"!P. (!(x,y,z). P x y z) <=> (!x y z. P x y z)")
//    prove
//        ((parse_term @"!P. (?(x,y,z). P x y z) <=> (?x y z. P x y z)"), 
//         GEN_TAC
//         |> THEN <| MATCH_MP_TAC(TAUT(parse_term @"(~p <=> ~q) ==> (p <=> q)"))
//         |> THEN <| REWRITE_TAC [REWRITE_RULE [ETA_AX] NOT_EXISTS_THM
//                                 FORALL_PAIR_THM])
=======

// Error unsolved goal
let FORALL_TRIPLED_THM = 
#if BUGGY
    prove
        ((parse_term @"!P. (!(x,y,z). P x y z) <=> (!x y z. P x y z)"), 
         GEN_TAC
         |> THEN <| GEN_REWRITE_TAC (LAND_CONV << RATOR_CONV) [FORALL_DEF]
         |> THEN <| REWRITE_TAC [FUN_EQ_THM; FORALL_PAIR_THM])
#else
    Sequent([],parse_term @"!P. (!(x,y,z). P x y z) <=> (!x y z. P x y z)")
#endif

// Error unsolved goal
let EXISTS_TRIPLED_THM = 
#if BUGGY
    prove
        ((parse_term @"!P. (?(x,y,z). P x y z) <=> (?x y z. P x y z)"), 
         GEN_TAC
         |> THEN <| MATCH_MP_TAC(TAUT(parse_term @"(~p <=> ~q) ==> (p <=> q)"))
         |> THEN <| REWRITE_TAC [REWRITE_RULE [ETA_AX] NOT_EXISTS_THM
                                 FORALL_PAIR_THM])
#else
    Sequent([],parse_term @"!P. (!(x,y,z). P x y z) <=> (!x y z. P x y z)")
#endif
>>>>>>> 0cb87c47

(* ------------------------------------------------------------------------- *)
(* Expansion of a let-term.                                                  *)
(* ------------------------------------------------------------------------- *)
/// Evaluates let-terms in the HOL logic.
let let_CONV = 
    let let1_CONV = REWR_CONV LET_DEF
                    |> THENC <| GEN_BETA_CONV
    let lete_CONV = REWR_CONV LET_END_DEF
    let rec EXPAND_BETAS_CONV tm = 
        let tm' = rator tm
        try 
            let1_CONV tm
        with
        | Failure _ -> 
            let th1 = AP_THM (EXPAND_BETAS_CONV tm') (rand tm)
            let th2 = GEN_BETA_CONV(rand(concl th1))
            TRANS th1 th2
    fun tm -> 
        let ltm, pargs = strip_comb tm
        if fst(dest_const ltm) <> "LET" || pargs = []
        then failwith "let_CONV"
        else 
            let abstm = hd pargs
            let vs, bod = strip_gabs abstm
            let es = tl pargs
            let n = length es
            if length vs <> n
            then failwith "let_CONV"
            else (EXPAND_BETAS_CONV
                  |> THENC <| lete_CONV) tm

/// Eliminates a let binding in a goal by introducing equational assumptions.
let (LET_TAC : tactic) = 
    let is_trivlet tm = 
        try 
            let assigs, bod = dest_let tm
            forall (uncurry (=)) assigs
        with
        | Failure _ -> false
    let PROVE_DEPAIRING_EXISTS = 
        let pth = 
            prove
                ((parse_term @"((x,y) = a) <=> (x = FST a) /\ (y = SND a)"), 
                 MESON_TAC [PAIR; PAIR_EQ])
        let rewr1_CONV = GEN_REWRITE_CONV TOP_DEPTH_CONV [pth]
        let rewr2_RULE = 
            GEN_REWRITE_RULE (LAND_CONV << DEPTH_CONV) 
                [TAUT(parse_term @"(x = x) <=> T")
                 TAUT(parse_term @"a /\ T <=> a")]
        fun tm -> 
            let th1 = rewr1_CONV tm
            let tm1 = rand(concl th1)
            let cjs = conjuncts tm1
            let vars = map lhand cjs
            let th2 = EQ_MP (SYM th1) (ASSUME tm1)
            let th3 = DISCH_ALL(itlist SIMPLE_EXISTS vars th2)
            let th4 = INST (map (fun t -> rand t, lhand t) cjs) th3
            MP (rewr2_RULE th4) TRUTH
    fun (asl, w as gl) ->  
            let path = 
                try 
                    find_path is_trivlet w
                with
                | Failure _ -> find_path is_let w
            let tm = follow_path path w
            let assigs, bod = dest_let tm
            let abbrevs = 
                mapfilter (fun (x, y) -> 
                        if x = y
                        then fail()
                        else mk_eq(x, y)) assigs
            let lvars = itlist (union << frees << lhs) abbrevs []
            let avoids = itlist (union << thm_frees << snd) asl (frees w)
            let rename = vsubst(zip (variants avoids lvars) lvars)
            let abbrevs' = 
                map (fun eq -> 
                        let l, r = dest_eq eq
                        mk_eq(rename l, r)) abbrevs
            let deprths = map PROVE_DEPAIRING_EXISTS abbrevs'
            (MAP_EVERY (REPEAT_TCL CHOOSE_THEN (fun th -> 
                                let th' = SYM th
                                SUBST_ALL_TAC th'
                                |> THEN <| ASSUME_TAC th')) deprths
             |> THEN <| W(fun (asl', w') -> 
                                let tm' = follow_path path w'
                                CONV_TAC(PATH_CONV path (K(let_CONV tm'))))) gl<|MERGE_RESOLUTION|>--- conflicted
+++ resolved
@@ -420,36 +420,6 @@
 
 let EXISTS_PAIR_THM = 
     prove((parse_term @"!P. (?p. P p) <=> ?p1 p2. P(p1,p2)"), MESON_TAC [PAIR])
-<<<<<<< HEAD
-
-//Error unsolved goal
-let LAMBDA_PAIR_THM = Sequent([],parse_term @"!t. (\p. t p) = (\(x,y). t(x,y))")
-//    prove
-//        ((parse_term @"!t. (\p. t p) = (\(x,y). t(x,y))"), 
-//         REWRITE_TAC [FORALL_PAIR_THM; FUN_EQ_THM])
-
-//Error unsolved goal
-let PAIRED_ETA_THM = Sequent([],parse_term @"(!f. (\(x,y). f (x,y)) = f) /\ (!f. (\(x,y,z). f (x,y,z)) = f) /\ (!f. (\(w,x,y,z). f (w,x,y,z)) = f)")
-//    prove
-//        ((parse_term @"(!f. (\(x,y). f (x,y)) = f) /\
-//    (!f. (\(x,y,z). f (x,y,z)) = f) /\
-//    (!f. (\(w,x,y,z). f (w,x,y,z)) = f)"), 
-//         REPEAT STRIP_TAC
-//         |> THEN <| REWRITE_TAC [FUN_EQ_THM; FORALL_PAIR_THM])
-
-//Error unsolved goal
-let FORALL_UNCURRY = Sequent([],parse_term @"!P. (!f:A->B->C. P f) <=> (!f. P (\a b. f(a,b)))")
-//    prove
-//        ((parse_term @"!P. (!f:A->B->C. P f) <=> (!f. P (\a b. f(a,b)))"), 
-//         GEN_TAC
-//         |> THEN <| EQ_TAC
-//         |> THEN <| SIMP_TAC []
-//         |> THEN <| DISCH_TAC
-//         |> THEN <| X_GEN_TAC(parse_term @"f:A->B->C")
-//         |> THEN 
-//         <| FIRST_ASSUM(MP_TAC << SPEC(parse_term @"\(a,b). (f:A->B->C) a b"))
-//         |> THEN <| SIMP_TAC [ETA_AX])
-=======
 
 // Error unsolved goal
 let LAMBDA_PAIR_THM = 
@@ -490,7 +460,6 @@
 #else
     Sequent([],parse_term @"!P. (!f:A->B->C. P f) <=> (!f. P (\a b. f(a,b)))")
 #endif
->>>>>>> 0cb87c47
 
 let EXISTS_UNCURRY = 
     prove
@@ -511,24 +480,6 @@
 (* ------------------------------------------------------------------------- *)
 (* Related theorems for explicitly paired quantifiers.                       *)
 (* ------------------------------------------------------------------------- *)
-<<<<<<< HEAD
-//Error unsolved goal
-let FORALL_PAIRED_THM = Sequent([],parse_term @"!P. (!(x,y). P x y) <=> (!x y. P x y)")
-//    prove
-//        ((parse_term @"!P. (!(x,y). P x y) <=> (!x y. P x y)"), 
-//         GEN_TAC
-//         |> THEN <| GEN_REWRITE_TAC (LAND_CONV << RATOR_CONV) [FORALL_DEF]
-//         |> THEN <| REWRITE_TAC [FUN_EQ_THM; FORALL_PAIR_THM])
-
-//Error unsolved goal
-let EXISTS_PAIRED_THM = Sequent([],parse_term @"!P. (?(x,y). P x y) <=> (?x y. P x y)")
-//    prove
-//        ((parse_term @"!P. (?(x,y). P x y) <=> (?x y. P x y)"), 
-//         GEN_TAC
-//         |> THEN <| MATCH_MP_TAC(TAUT(parse_term @"(~p <=> ~q) ==> (p <=> q)"))
-//         |> THEN <| REWRITE_TAC [REWRITE_RULE [ETA_AX] NOT_EXISTS_THM
-//                                 FORALL_PAIR_THM])
-=======
 
 // Error unsolved goal
 let FORALL_PAIRED_THM = 
@@ -554,29 +505,10 @@
 #else
     Sequent([],parse_term @"!P. (?(x,y). P x y) <=> (?x y. P x y)")
 #endif
->>>>>>> 0cb87c47
 
 (* ------------------------------------------------------------------------- *)
 (* Likewise for tripled quantifiers (could continue with the same proof).    *)
 (* ------------------------------------------------------------------------- *)
-<<<<<<< HEAD
-//Error unsolved goal
-let FORALL_TRIPLED_THM = Sequent([],parse_term @"!P. (!(x,y,z). P x y z) <=> (!x y z. P x y z)")
-//    prove
-//        ((parse_term @"!P. (!(x,y,z). P x y z) <=> (!x y z. P x y z)"), 
-//         GEN_TAC
-//         |> THEN <| GEN_REWRITE_TAC (LAND_CONV << RATOR_CONV) [FORALL_DEF]
-//         |> THEN <| REWRITE_TAC [FUN_EQ_THM; FORALL_PAIR_THM])
-
-//Error unsolved goal
-let EXISTS_TRIPLED_THM = Sequent([],parse_term @"!P. (!(x,y,z). P x y z) <=> (!x y z. P x y z)")
-//    prove
-//        ((parse_term @"!P. (?(x,y,z). P x y z) <=> (?x y z. P x y z)"), 
-//         GEN_TAC
-//         |> THEN <| MATCH_MP_TAC(TAUT(parse_term @"(~p <=> ~q) ==> (p <=> q)"))
-//         |> THEN <| REWRITE_TAC [REWRITE_RULE [ETA_AX] NOT_EXISTS_THM
-//                                 FORALL_PAIR_THM])
-=======
 
 // Error unsolved goal
 let FORALL_TRIPLED_THM = 
@@ -602,7 +534,6 @@
 #else
     Sequent([],parse_term @"!P. (!(x,y,z). P x y z) <=> (!x y z. P x y z)")
 #endif
->>>>>>> 0cb87c47
 
 (* ------------------------------------------------------------------------- *)
 (* Expansion of a let-term.                                                  *)

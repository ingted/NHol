--- conflicted
+++ resolved
@@ -151,9 +151,6 @@
 
 type tactic = goal -> goalstate
 
-<<<<<<< HEAD
-type thm_tactic = Protected<thm0> -> tactic
-=======
 /// Prints a tactic signature to formatter.
 let pp_print_tactic fmt (t : tactic) =
     pp_print_string fmt "goal -> goalstate = <fun>"
@@ -168,8 +165,7 @@
 fsi.AddPrinter string_of_tactic
 #endif
 
-type thm_tactic = thm -> tactic
->>>>>>> 096a6408
+type thm_tactic = Protected<thm0> -> tactic
 
 /// Prints a thm_tactic signature to formatter.
 let pp_print_thm_tactic fmt (tt : tactic) =
@@ -1328,16 +1324,6 @@
         elif n < 100
         then " " + string n
         else string n
-<<<<<<< HEAD
-    let print_hyp n (s, th) = 
-        Format.open_hbox()
-        Format.print_string(string3 n)
-        Format.print_string " ["
-        Format.open_hvbox 0
-        print_qterm(concl <| Choice.get th)
-        Format.close_box()
-        Format.print_string "]"
-=======
     let pp_print_hyp fmt n (s, th) = 
         Format.pp_open_hbox fmt ()
         Format.pp_print_string fmt (string3 n)
@@ -1346,7 +1332,6 @@
         pp_print_qterm fmt (concl th)
         Format.pp_close_box fmt ()
         Format.pp_print_string fmt  "]"
->>>>>>> 096a6408
         (if not(s = "")
          then (Format.pp_print_string fmt (" (" + s + ")"))
          else ())
@@ -1396,29 +1381,13 @@
         then ()
         else do_list (print_goal << C el gl) (rev(0 -- (k - 1)))
     let pp_print_goalstates fmt (l : goalstate list) =
+        // OPTIMIZE : Use pattern-matching here -- it's faster than checking the length
+        // of the list, since we don't need to traverse the entire list.
         match l.Length with
-        | 0 -> Format.print_string "Empty goalstack"
+        | 0 ->
+            Format.print_string "Empty goalstack"
         | 1 -> 
-<<<<<<< HEAD
-            match l with
-            | Success (_, gl, _ as gs) :: _ ->
-                print_goalstate 1 gs
-            | Error _ :: _ -> Format.print_string "Erroneous goalstack"
-            | [] -> Format.print_string "Empty goalstack"
-        | _ -> 
-            match l with
-            | Success (_, gl, _ as gs) :: Success (_, gl0, _) :: _ ->
-                let p = length gl - length gl0
-                let p' = 
-                    if p < 1
-                    then 1
-                    else p + 1
-                print_goalstate p' gs
-            | Success _ :: Error _ :: _
-            | Error _ :: _ -> Format.print_string "Erroneous goalstack"
-            | _ -> Format.print_string "Empty goalstack"
-=======
-            let (_, gl, _ as gs) = hd l
+            let gs = hd l
             pp_print_goalstate fmt 1 gs
         | _ -> 
             let (_, gl, _ as gs) = hd l
@@ -1472,7 +1441,6 @@
 #if INTERACTIVE
 fsi.AddPrinter string_of_goalstate
 #endif
->>>>>>> 096a6408
 
 (* ------------------------------------------------------------------------- *)
 (* Convert a tactic into a refinement on head subgoal in current state.      *)

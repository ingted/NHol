(*

Copyright 2013 Domenico D. D. Masini

Licensed under the Apache License, Version 2.0 (the "License");
you may not use this file except in compliance with the License.
You may obtain a copy of the License at

    http://www.apache.org/licenses/LICENSE-2.0

Unless required by applicable law or agreed to in writing, software
distributed under the License is distributed on an "AS IS" BASIS,
WITHOUT WARRANTIES OR CONDITIONS OF ANY KIND, either express or implied.
See the License for the specific language governing permissions and
limitations under the License.

*)

#load "hol.fsx"

<<<<<<< HEAD
open NHol.lib
open NHol.fusion
open NHol.basics
open NHol.nets
open NHol.printer
open NHol.preterm
open NHol.parser
open NHol.equal
open NHol.bool
open NHol.drule
open NHol.tactics
open NHol.itab
open NHol.simp
open NHol.theorems
open NHol.ind_defs
open NHol.``class``
open NHol.trivia
open NHol.canon
open NHol.meson
open NHol.quot
//open NHol.pair
open NHol.nums
open NHol.recursion
open NHol.arith   
//open NHol.wf
open NHol.calc_num
open NHol.normalizer
open NHol.grobner
=======
//open NHol.lib
//open NHol.fusion
//open NHol.basics
//open NHol.nets
//open NHol.printer
//open NHol.preterm
//open NHol.parser
//open NHol.equal
//open NHol.bool
//open NHol.drule
//open NHol.tactics
//open NHol.itab
//open NHol.simp
//open NHol.theorems
//open NHol.ind_defs
//open NHol.``class``
//open NHol.trivia
//open NHol.canon
//open NHol.meson
//open NHol.quot
//open NHol.pair
//open NHol.nums
//open NHol.recursion
//open NHol.arith   
//open NHol.wf
//open NHol.calc_num
>>>>>>> 1dfd60c5

//* Initial databases status *//

types();;                                                                           // internal database the_type_constants
//val it : (string * int) list = [("bool", 0); ("fun", 2)]

constants();;                                                                       // internal database the_term_constants
//val it : (string * hol_type) list =
//  [("=",
//    Tyapp ("fun",[Tyvar "A"; Tyapp ("fun",[Tyvar "A"; Tyapp ("bool",[])])]))]

axioms();;                                                                          // internal database the_axioms
//val it : thm list = []

definitions();;                                                                     // internal database the_definitions
//val it : thm list = []

!the_implicit_types;;                                                               // internal database the_implicit_types
//val it : (string * hol_type) list = []

type_abbrevs();;                                                                    // internal database the_type_abbreviations
//val it : (string * hol_type) list = []

//monotonicity_theorems;;       only in ind_defs
//the_inductive_definitions;;   only in ind_defs
//inductive_type_store;;        only after class

//* Bool Module *//

mk_iff;; // forces bool module evaluation

types();;                                                                           // the_type_constants database doesn't change
constants();;                                                                       // new boolean constants
//  [("?!", (A->bool)->bool); ("~", bool->bool); ("F", bool);
//   ("\/", bool->bool->bool); ("?", (A->bool)->bool); ("!", (A->bool)->bool);
//   ("==>", bool->bool->bool); ("/\", bool->bool->bool); ("T", bool);
//   ("=", A->A->bool)]
axioms();;                                                                          // the_axioms database doesn't change
definitions();;                                                                     // the_definitions doesn't change
!the_implicit_types;;                                                               // no change
type_abbrevs();;                                                                    // no change

// after population of constants this parses
parse_term @"~(p /\ q) <=> ~p \/ ~q";;


//* Drule Module *//

MK_CONJ;; // forces drule module evaluation

types();;                                                                           // the_type_constants database doesn't change
constants();;                                                                       // the_term_constants database doesn't change
axioms();;                                                                          // the_axioms database doesn't change
definitions();;                                                                     // new boolean definitions
//  [|- (?!) = (\P. (?) P /\ (!x y. P x /\ P y ==> x = y));
//   |- (~) = (\p. p ==> F); |- F <=> (!p. p);
//   |- (\/) = (\p q. !r. (p ==> r) ==> (q ==> r) ==> r);
//   |- (?) = (\P. !q. (!x. P x ==> q) ==> q); |- (!) = (\P. P = (\x. T));
//   |- (==>) = (\p q. p /\ q <=> p);
//   |- (/\) = (\p q. (\f. f p q) = (\f. f T T)); |- T <=> (\p. p) = (\p. p)]
!the_implicit_types;;                                                               // no change
type_abbrevs();;                                                                    // no change


//* Tactitcs Module *//

_FALSITY_;; // forces tactics module evaluation

types();;                                                                           // the_type_constants database doesn't change
constants();;                                                                       // new constant _FALSITY_
//  [("_FALSITY_", bool); ("?!", (A->bool)->bool); ("~", bool->bool);
//   ("F", bool); ("\/", bool->bool->bool); ("?", (A->bool)->bool);
//   ("!", (A->bool)->bool); ("==>", bool->bool->bool); ("/\", bool->bool->bool);
//   ("T", bool); ("=", A->A->bool)]
axioms();;                                                                          // the_axioms database doesn't change
definitions();;                                                                     // new _FALSITY_ definition
//  [|- _FALSITY_ <=> F; |- (?!) = (\P. (?) P /\ (!x y. P x /\ P y ==> x = y));
//   |- (~) = (\p. p ==> F); |- F <=> (!p. p);
//   |- (\/) = (\p q. !r. (p ==> r) ==> (q ==> r) ==> r);
//   |- (?) = (\P. !q. (!x. P x ==> q) ==> q); |- (!) = (\P. P = (\x. T));
//   |- (==>) = (\p q. p /\ q <=> p);
//   |- (/\) = (\p q. (\f. f p q) = (\f. f T T)); |- T <=> (\p. p) = (\p. p)]
!the_implicit_types;;                                                               // no change
type_abbrevs();;                                                                    // no change

//* Itab Module *//
ITAUT_TAC;; // forces itab module evaluation
// No Changes in internal databases status

//* Simp Module *//
mk_rewrites;; // forces simp module evaluation
// No Changes in internal databases status: to be checked better

//* Theorems Module *//
EQ_REFL;; // forces theorems module evaluation
// No Changes in internal databases status: to be checked better

//* ind_defs Module *//
EXISTS_EQUATION;; // forces ind_defs module evaluation
!the_implicit_types;;                                                               // no change
type_abbrevs();;                                                                    // no change
// No Changes in internal databases status: to be checked better

// Class Module *//

ETA_AX;;    // forces class module evaluation

types();;                                                                           // the_type_constants database doesn't change
constants();;                                                                       // new constants COND, @
//  [("COND", bool->A->A->A); ("@", (A->bool)->A);
//   ("_FALSITY_", bool); ("?!", (A->bool)->bool); ("~", bool->bool);
//   ("F", bool); ("\/", bool->bool->bool); ("?", (A->bool)->bool);
//   ("!", (A->bool)->bool); ("==>", bool->bool->bool); ("/\", bool->bool->bool);
//   ("T", bool); ("=", A->A->bool)]
axioms();;                                                                          // new axioms: ETA, SELECT
//  [|- !P x. P x ==> P ((@) P); |- !t. (\x. t x) = t]
definitions();;                                                                     // new COND definition
//  [|- COND = (\t t1 t2. @x. ((t <=> T) ==> x = t1) /\ ((t <=> F) ==> x = t2));
//   |- _FALSITY_ <=> F; |- (?!) = (\P. (?) P /\ (!x y. P x /\ P y ==> x = y));
//   |- (~) = (\p. p ==> F); |- F <=> (!p. p);
//   |- (\/) = (\p q. !r. (p ==> r) ==> (q ==> r) ==> r);
//   |- (?) = (\P. !q. (!x. P x ==> q) ==> q); |- (!) = (\P. P = (\x. T));
//   |- (==>) = (\p q. p /\ q <=> p);
//   |- (/\) = (\p q. (\f. f p q) = (\f. f T T)); |- T <=> (\p. p) = (\p. p)]

// Trivia Module *//

o_DEF;; // forces trivia module evaluation

types();;                                                                           // new type 1
//  [("1", 0); ("bool", 0); ("fun", 2)]
constants();;                                                                       // new constants one, one_REP, one_ABS, I, o
//  [("one", 1); ("one_REP", 1->bool); ("one_ABS", bool->1); ("I", A->A);
//   ("o", (B->C)->(A->B)->A->C); ("COND", bool->A->A->A); ("@", (A->bool)->A);
//   ("_FALSITY_", bool); ("?!", (A->bool)->bool); ("~", bool->bool);
//   ("F", bool); ("\/", bool->bool->bool); ("?", (A->bool)->bool);
//   ("!", (A->bool)->bool); ("==>", bool->bool->bool); ("/\", bool->bool->bool);
//   ("T", bool); ("=", A->A->bool)]

//ocaml

//[("one", `:1`); ("one_REP", `:1->bool`); ("one_ABS", `:bool->1`);
//   ("I", `:A->A`); ("o", `:(B->C)->(A->B)->A->C`);
//   ("COND", `:bool->A->A->A`); ("@", `:(A->bool)->A`);
//   ("_FALSITY_", `:bool`); ("?!", `:(A->bool)->bool`); ("~", `:bool->bool`);
//   ("F", `:bool`); ("\\/", `:bool->bool->bool`); ("?", `:(A->bool)->bool`);
//   ("!", `:(A->bool)->bool`); ("==>", `:bool->bool->bool`);
//   ("/\\", `:bool->bool->bool`); ("T", `:bool`); ("=", `:A->A->bool`)]


axioms();;                                                                          // the_axioms database doesn't change
//  [|- !P x. P x ==> P ((@) P); |- !t. (\x. t x) = t]

//ocaml

//[|- !P x. P x ==> P ((@) P); |- !t. (\x. t x) = t]

definitions();;                                                                     // new definitions one, I, (o)
//  [|- one = (@x. T); |- I = (\x. x); |- (o) = (\f g x. f (g x));
//   |- COND = (\t t1 t2. @x. ((t <=> T) ==> x = t1) /\ ((t <=> F) ==> x = t2));
//   |- _FALSITY_ <=> F; |- (?!) = (\P. (?) P /\ (!x y. P x /\ P y ==> x = y));
//   |- (~) = (\p. p ==> F); |- F <=> (!p. p);
//   |- (\/) = (\p q. !r. (p ==> r) ==> (q ==> r) ==> r);
//   |- (?) = (\P. !q. (!x. P x ==> q) ==> q); |- (!) = (\P. P = (\x. T));
//   |- (==>) = (\p q. p /\ q <=> p);
//   |- (/\) = (\p q. (\f. f p q) = (\f. f T T)); |- T <=> (\p. p) = (\p. p)]

//ocaml

//[|- one = (@x. T); |- I = (\x. x); |- (o) = (\f g x. f (g x));
//   |- COND = (\t t1 t2. @x. ((t <=> T) ==> x = t1) /\ ((t <=> F) ==> x = t2));
//   |- _FALSITY_ <=> F; |- (?!) = (\P. (?) P /\ (!x y. P x /\ P y ==> x = y));
//   |- (~) = (\p. p ==> F); |- F <=> (!p. p);
//   |- (\/) = (\p q. !r. (p ==> r) ==> (q ==> r) ==> r);
//   |- (?) = (\P. !q. (!x. P x ==> q) ==> q); |- (!) = (\P. P = (\x. T));
//   |- (==>) = (\p q. p /\ q <=> p);
//   |- (/\) = (\p q. (\f. f p q) = (\f. f T T)); |- T <=> (\p. p) = (\p. p)]

!the_implicit_types;;                                                               // internal database the_implicit_types
//val it : (string * hol_type) list = []

type_abbrevs();;                                                                    // internal database the_type_abbreviations
//val it : (string * hol_type) list = []

//monotonicity_theorems;;       only in ind_defs
//{contents =
//    [|- (A ==> B) /\ (C ==> D) ==> (if b then A else C) ==> (if b then B else D);
//     |- (A ==> B) /\ (C ==> D) ==> A /\ C ==> B /\ D;
//     |- (A ==> B) /\ (C ==> D) ==> A \/ C ==> B \/ D;
//     |- (B ==> A) /\ (C ==> D) ==> (A ==> C) ==> B ==> D;
//     |- (B ==> A) ==> ~A ==> ~B;
//     |- (!x. P x ==> Q x) ==> (?x. P x) ==> (?x. Q x);
//     |- (!x. P x ==> Q x) ==> (!x. P x) ==> (!x. Q x)];}

// ocaml

//{contents =
//    [|- (A ==> B) /\ (C ==> D)
//        ==> (if b then A else C)
//        ==> (if b then B else D);
//     |- (A ==> B) /\ (C ==> D) ==> A /\ C ==> B /\ D;
//     |- (A ==> B) /\ (C ==> D) ==> A \/ C ==> B \/ D;
//     |- (B ==> A) /\ (C ==> D) ==> (A ==> C) ==> B ==> D;
//     |- (B ==> A) ==> ~A ==> ~B;
//     |- (!x. P x ==> Q x) ==> (?x. P x) ==> (?x. Q x);
//     |- (!x. P x ==> Q x) ==> (!x. P x) ==> (!x. Q x)]}


//the_inductive_definitions;;   only in ind_defs

//inductive_type_store;;        only after class
//{contents =
//    [("1", (1, |- !P. P one ==> (!x. P x), |- !e. ?fn. fn one = e));
//     ("bool",
//      (2, |- !P. P F /\ P T ==> (!x. P x), |- !a b. ?f. f F = a /\ f T = b))];}

// ocaml 

//val it : (string * (int * thm * thm)) list ref =
//  {contents =
//    [("1", (1, |- !P. P one ==> (!x. P x), |- !e. ?fn. fn one = e));
//     ("bool",
//      (2, |- !P. P F /\ P T ==> (!x. P x), |- !a b. ?f. f F = a /\ f T = b))]}

//* Canon Module *//
CONJ_ACI_RULE;; // forces canon module evaluation
// No Changes in internal databases status: but maybe other changes

//* Meson Module *//
ASM_MESON_TAC;; // forces meson module evaluation
// No Changes in internal databases status: but maybe other changes

//* Quot Module *//
lift_function;; // forces quot module evaluation
// No Changes in internal databases status: but maybe other changes

//* Pair Module *//

//LET_DEF;; // forces pair module evaluation: TO BE CHECKED because there is an unsolved goal TAC_PROOF

types();;                                                                           // new type prod
//  [("prod", 2); ("1", 0); ("bool", 0); ("fun", 2)]
constants();;                                                                       // lots of new constants
//  [("PASSOC", ((A#B)#C->D)->A#B#C->D); ("UNCURRY", (A->B->C)->A#B->C);
//   ("CURRY", (A#B->C)->A->B->C); ("SND", A#B->B); ("FST", A#B->A);
//   (",", A->B->A#B); ("REP_prod", A#B->A->B->bool);
//   ("ABS_prod", (A->B->bool)->A#B); ("mk_pair", A->B->A->B->bool);
//   ("_FUNCTION", (?28823->?28826->bool)->?28823->?28826);
//   ("_MATCH", ?28801->(?28801->?28804->bool)->?28804);
//   ("_GUARDED_PATTERN", bool->bool->bool->bool);
//   ("_UNGUARDED_PATTERN", bool->bool->bool);
//   ("_SEQPATTERN",
//    (?28759->?28756->bool)->(?28759->?28756->bool)->?28759->?28756->bool);
//   ("GEQ", A->A->bool); ("GABS", (A->bool)->A); ("LET_END", A->A);
//   ("LET", (A->B)->A->B); ("one", 1); ("one_REP", 1->bool);
//   ("one_ABS", bool->1); ("I", A->A); ("o", (B->C)->(A->B)->A->C);
//   ("COND", bool->A->A->A); ("@", (A->bool)->A); ("_FALSITY_", bool);
//   ("?!", (A->bool)->bool); ("~", bool->bool); ("F", bool);
//   ("\/", bool->bool->bool); ("?", (A->bool)->bool); ("!", (A->bool)->bool);
//   ("==>", bool->bool->bool); ("/\", bool->bool->bool); ("T", bool);
//   ("=", A->A->bool)]

// ocaml

//[("PASSOC", `:((A#B)#C->D)->A#B#C->D`); ("UNCURRY", `:(A->B->C)->A#B->C`);
//   ("CURRY", `:(A#B->C)->A->B->C`); ("SND", `:A#B->B`); ("FST", `:A#B->A`);
//   (",", `:A->B->A#B`); ("REP_prod", `:A#B->A->B->bool`);
//   ("ABS_prod", `:(A->B->bool)->A#B`); ("mk_pair", `:A->B->A->B->bool`);
//   ("_FUNCTION", `:(?4069->?4073->bool)->?4069->?4073`);
//   ("_MATCH", `:?4047->(?4047->?4051->bool)->?4051`);
//   ("_GUARDED_PATTERN", `:bool->bool->bool->bool`);
//   ("_UNGUARDED_PATTERN", `:bool->bool->bool`);
//   ("_SEQPATTERN",
//    `:(?4005->?4002->bool)->(?4005->?4002->bool)->?4005->?4002->bool`);
//   ("GEQ", `:A->A->bool`); ("GABS", `:(A->bool)->A`); ("LET_END", `:A->A`);
//   ("LET", `:(A->B)->A->B`); ("one", `:1`); ("one_REP", `:1->bool`);
//   ("one_ABS", `:bool->1`); ("I", `:A->A`); ("o", `:(B->C)->(A->B)->A->C`);
//   ("COND", `:bool->A->A->A`); ("@", `:(A->bool)->A`);
//   ("_FALSITY_", `:bool`); ("?!", `:(A->bool)->bool`); ("~", `:bool->bool`);
//   ("F", `:bool`); ("\\/", `:bool->bool->bool`); ("?", `:(A->bool)->bool`);
//   ("!", `:(A->bool)->bool`); ("==>", `:bool->bool->bool`);
//   ("/\\", `:bool->bool->bool`); ("T", `:bool`); ("=", `:A->A->bool`)]

axioms();;                                                                          // no new axioms
//  [|- !P x. P x ==> P ((@) P); |- !t. (\x. t x) = t]

// ocaml

//[|- !P x. P x ==> P ((@) P); |- !t. (\x. t x) = t]

definitions();;                                                                     // lots of new definitions
//  [|- PASSOC =
//   (\_1099 _1100. _1099 ((FST _1100,FST (SND _1100)),SND (SND _1100)));
//   |- UNCURRY = (\_1082 _1083. _1082 (FST _1083) (SND _1083));
//   |- CURRY = (\_1061 _1062 _1063. _1061 (_1062,_1063));
//   |- SND = (\p. @y. ?x. p = x,y); |- FST = (\p. @x. ?y. p = x,y);
//   |- (,) = (\x y. ABS_prod (mk_pair x y));
//   |- mk_pair = (\x y a b. a = x /\ b = y);
//   |- _FUNCTION = (\r x. if (?!) (r x) then (@) (r x) else @z. F);
//   |- _MATCH = (\e r. if (?!) (r e) then (@) (r e) else @z. F);
//   |- _GUARDED_PATTERN = (\p g r. p /\ g /\ r);
//   |- _UNGUARDED_PATTERN = (\p r. p /\ r);
//   |- _SEQPATTERN = (\r s x. if ?y. r x y then r x else s x);
//   |- GEQ = (\a b. a = b); |- GABS = (\P. (@) P); |- LET_END = (\t. t);
//   |- LET = (\f x. f x); |- one = (@x. T); |- I = (\x. x);
//   |- (o) = (\f g x. f (g x));
//   |- COND = (\t t1 t2. @x. ((t <=> T) ==> x = t1) /\ ((t <=> F) ==> x = t2));
//   |- _FALSITY_ <=> F; |- (?!) = (\P. (?) P /\ (!x y. P x /\ P y ==> x = y));
//   |- (~) = (\p. p ==> F); |- F <=> (!p. p);
//   |- (\/) = (\p q. !r. (p ==> r) ==> (q ==> r) ==> r);
//   |- (?) = (\P. !q. (!x. P x ==> q) ==> q); |- (!) = (\P. P = (\x. T));
//   |- (==>) = (\p q. p /\ q <=> p);
//   |- (/\) = (\p q. (\f. f p q) = (\f. f T T)); |- T <=> (\p. p) = (\p. p)]

// ocaml

//[|- PASSOC =
//      (\_1099 _1100. _1099 ((FST _1100,FST (SND _1100)),SND (SND _1100)));
//   |- UNCURRY = (\_1082 _1083. _1082 (FST _1083) (SND _1083));
//   |- CURRY = (\_1061 _1062 _1063. _1061 (_1062,_1063));
//   |- SND = (\p. @y. ?x. p = x,y); |- FST = (\p. @x. ?y. p = x,y);
//   |- (,) = (\x y. ABS_prod (mk_pair x y));
//   |- mk_pair = (\x y a b. a = x /\ b = y);
//   |- _FUNCTION = (\r x. if (?!) (r x) then (@) (r x) else @z. F);
//   |- _MATCH = (\e r. if (?!) (r e) then (@) (r e) else @z. F);
//   |- _GUARDED_PATTERN = (\p g r. p /\ g /\ r);
//   |- _UNGUARDED_PATTERN = (\p r. p /\ r);
//   |- _SEQPATTERN = (\r s x. if ?y. r x y then r x else s x);
//   |- GEQ = (\a b. a = b); |- GABS = (\P. (@) P); |- LET_END = (\t. t);
//   |- LET = (\f x. f x); |- one = (@x. T); |- I = (\x. x);
//   |- (o) = (\f g x. f (g x));
//   |- COND = (\t t1 t2. @x. ((t <=> T) ==> x = t1) /\ ((t <=> F) ==> x = t2));
//   |- _FALSITY_ <=> F; |- (?!) = (\P. (?) P /\ (!x y. P x /\ P y ==> x = y));
//   |- (~) = (\p. p ==> F); |- F <=> (!p. p);
//   |- (\/) = (\p q. !r. (p ==> r) ==> (q ==> r) ==> r);
//   |- (?) = (\P. !q. (!x. P x ==> q) ==> q); |- (!) = (\P. P = (\x. T));
//   |- (==>) = (\p q. p /\ q <=> p);
//   |- (/\) = (\p q. (\f. f p q) = (\f. f T T)); |- T <=> (\p. p) = (\p. p)]

//* Num Module *//

ONE_ONE;; // forces num module evaluation

parse_term(@"x + 1");;

PRE;; //arith: error on EXP_ZERO

ARITH_ZERO;; //calc_num

SEMIRING_NORMALIZERS_CONV;; //normalizer

RING_AND_IDEAL_CONV;; //grobner

<|MERGE_RESOLUTION|>--- conflicted
+++ resolved
@@ -18,36 +18,6 @@
 
 #load "hol.fsx"
 
-<<<<<<< HEAD
-open NHol.lib
-open NHol.fusion
-open NHol.basics
-open NHol.nets
-open NHol.printer
-open NHol.preterm
-open NHol.parser
-open NHol.equal
-open NHol.bool
-open NHol.drule
-open NHol.tactics
-open NHol.itab
-open NHol.simp
-open NHol.theorems
-open NHol.ind_defs
-open NHol.``class``
-open NHol.trivia
-open NHol.canon
-open NHol.meson
-open NHol.quot
-//open NHol.pair
-open NHol.nums
-open NHol.recursion
-open NHol.arith   
-//open NHol.wf
-open NHol.calc_num
-open NHol.normalizer
-open NHol.grobner
-=======
 //open NHol.lib
 //open NHol.fusion
 //open NHol.basics
@@ -74,7 +44,8 @@
 //open NHol.arith   
 //open NHol.wf
 //open NHol.calc_num
->>>>>>> 1dfd60c5
+//open NHol.normalizer
+//open NHol.grobner
 
 //* Initial databases status *//
 
